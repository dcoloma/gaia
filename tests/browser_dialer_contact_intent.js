--- conflicted
+++ resolved
@@ -3,19 +3,7 @@
   waitForExplicitFinish();
   let url = '../dialer/dialer.html';
 
-<<<<<<< HEAD
-  function testDialerContactIntentAndFinish() {
-    let contentWindow = shell.home.contentWindow.wrappedJSObject;
-    var WindowManager = contentWindow.Gaia.WindowManager;
-
-    // XXX: can't get this to work with waitFor, setTimouting for now
-    setTimeout(function() {
-      var dialerFrame = WindowManager.launch('../dialer/dialer.html').element;
-      waitFor(function() {
-        let dialerWindow = dialerFrame.contentWindow;
-        dialerWindow.visibilityChanged('../dialer/dialer.html?choice=contact');
-=======
-  getApplicationManager(function(launcher) {
+  getWindowManager(function(windowManager) {
     function onReady(dialerFrame) {
       let dialerWindow = dialerFrame.contentWindow;
       dialerWindow.visibilityChanged('../dialer/dialer.html?choice=contact');
@@ -23,23 +11,16 @@
       ok(!dialerWindow.document.getElementById('contacts-view').hidden,
          'Contact view displayed');
       ok(dialerWindow.Contacts._loaded, 'Contacts loaded');
->>>>>>> 745808be
 
-      launcher.close();
+      windowManager.closeForegroundWindow();
     }
 
-<<<<<<< HEAD
-  waitFor(testDialerContactIntentAndFinish, function() {
-    let contentWindow = shell.home.contentWindow.wrappedJSObject;
-    return 'Gaia' in contentWindow && 'WindowManager' in contentWindow.Gaia;
-=======
     function onClose() {
-      launcher.kill(url);
+      windowManager.kill(url);
       finish();
     }
 
-    let application = launcher.launch(url);
-    ApplicationObserver(application, onReady, onClose);
->>>>>>> 745808be
+    let appFrame = windowManager.launch(url).element;
+    ApplicationObserver(appFrame, onReady, onClose);
   });
 }