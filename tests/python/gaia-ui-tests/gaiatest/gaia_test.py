--- conflicted
+++ resolved
@@ -713,7 +713,6 @@
         self.marionette.window = None
 
 
-<<<<<<< HEAD
 class GaiaTestCase(MarionetteTestCase, B2GTestCaseMixin):
 
     _script_timeout = 60000
@@ -722,9 +721,6 @@
     # deafult timeout in seconds for the wait_for methods
     _default_timeout = 30
 
-=======
-class GaiaTestCase(MarionetteTestCase):
->>>>>>> 7e2f00aa
     def __init__(self, *args, **kwargs):
         self.restart = kwargs.pop('restart', False)
         self.yocto = kwargs.pop('yocto', False)
