# This Source Code Form is subject to the terms of the Mozilla Public
# License, v. 2.0. If a copy of the MPL was not distributed with this
# file, You can obtain one at http://mozilla.org/MPL/2.0/.

from marionette import BaseMarionetteOptions, HTMLReportingOptionsMixin, HTMLReportingTestRunnerMixin, \
                       EnduranceOptionsMixin, HTMLReportingTestResultMixin
from marionette import MarionetteTestResult
from marionette import MarionetteTextTestRunner
from marionette import BaseMarionetteTestRunner
from marionette.runtests import cli
<<<<<<< HEAD
=======
from moztest.results import TestResult, relevant_line
from yoctopuce.yocto_api import *
from yoctopuce.yocto_current import *
from yoctopuce.yocto_datalogger import *
>>>>>>> bd8053d3

from gaiatest import __name__
from gaiatest import GaiaTestCase, GaiaOptionsMixin, GaiaTestRunnerMixin
from version import __version__

<<<<<<< HEAD

class GaiaTestOptions(BaseMarionetteOptions, GaiaOptionsMixin, EnduranceOptionsMixin, HTMLReportingOptionsMixin):

    def __init__(self, **kwargs):
        BaseMarionetteOptions.__init__(self, **kwargs)
        GaiaOptionsMixin.__init__(self, **kwargs)
        HTMLReportingOptionsMixin.__init__(self, **kwargs)
        EnduranceOptionsMixin.__init__(self, **kwargs)
=======
class GaiaResult(TestResult):

    def __init__(self, *args, **kwargs):
        self.debug = kwargs.pop('debug', dict())
        TestResult.__init__(self, *args, **kwargs)

class GaiaTestResult(MarionetteTestResult):

    resultClass = GaiaResult

    def add_result(self, test, result_expected='PASS', debug=None,
                   result_actual='PASS', output='', context=None):
        def get_class(test):
            return test.__class__.__module__ + '.' + test.__class__.__name__

        t = self.resultClass(name=str(test).split()[0], test_class=get_class(test),
                             time_start=0, result_expected=result_expected,
                             context=context, debug=debug)
        t.finish(result_actual, time_end=0, reason=relevant_line(output),
                 output=output)
        self.append(t)

    def addError(self, test, err):
        self.add_result(test,
                        output=self._exc_info_to_string(err, test),
                        result_actual='ERROR',
                        debug=self.gather_debug())
        if self.showAll:
            self.stream.writeln("ERROR")
        elif self.dots:
            self.stream.write('E')
            self.stream.flush()

    def addExpectedFailure(self, test, err):
        self.add_result(test,
                        output=self._exc_info_to_string(err, test),
                        result_actual='KNOWN-FAIL',
                        debug=self.gather_debug())
        if self.showAll:
            self.stream.writeln("expected failure")
        elif self.dots:
            self.stream.write("x")
            self.stream.flush()

    def addFailure(self, test, err):
        self.add_result(test,
                        output=self._exc_info_to_string(err, test),
                        result_actual='UNEXPECTED-FAIL',
                        debug=self.gather_debug())
        if self.showAll:
            self.stream.writeln("FAIL")
        elif self.dots:
            self.stream.write('F')
            self.stream.flush()

    def addUnexpectedSuccess(self, test):
        self.add_result(test,
                        result_actual='UNEXPECTED-PASS')
        if self.showAll:
            self.stream.writeln("unexpected success")
        elif self.dots:
            self.stream.write("u")
            self.stream.flush()

    def gather_debug(self):
        debug = {}
        try:
            # TODO make screenshot consistant size by using full viewport
            # Bug 883294 - Add ability to take full viewport screenshots
            debug['screenshot'] = self.marionette.screenshot()
            debug['source'] = self.marionette.page_source
            self.marionette.switch_to_frame()
            debug['settings'] = json.dumps(self.marionette.execute_async_script("""
SpecialPowers.addPermission('settings-read', true, document);
var req = window.navigator.mozSettings.createLock().get('*');
req.onsuccess = function() {
  marionetteScriptFinished(req.result);
}""", special_powers=True), sort_keys=True, indent=4, separators=(',', ': '))
        except:
            pass
        return debug


class GaiaTestOptions(MarionetteTestOptions):

    def __init__(self, **kwargs):
        MarionetteTestOptions.__init__(self, **kwargs)
        group = self.add_option_group('gaiatest')
        group.add_option('--restart',
                         action='store_true',
                         dest='restart',
                         default=False,
                         help='restart target instance between tests')
        group.add_option('--yocto',
                         action='store_true',
                         dest='yocto',
                         default=False,
                         help='collect voltage and amperage during test runs (requires special hardware)')
        group.add_option('--html-output',
                         action='store',
                         dest='html_output',
                         help='html output',
                         metavar='path')
        group.add_option('--iterations',
                         action='store',
                         dest='iterations',
                         type='int',
                         metavar='int',
                         help='iterations for endurance tests')
        group.add_option('--checkpoint',
                         action='store',
                         dest='checkpoint_interval',
                         type='int',
                         metavar='int',
                         help='checkpoint interval for endurance tests')

    def parse_args(self, args=None, values=None):
        options, tests = MarionetteTestOptions.parse_args(self)

        if options.iterations is not None:
            if options.checkpoint_interval is None or options.checkpoint_interval > options.iterations:
                options.checkpoint_interval = options.iterations
>>>>>>> bd8053d3


class GaiaTestResult(MarionetteTestResult, HTMLReportingTestResultMixin):

<<<<<<< HEAD
    def __init__(self, *args, **kwargs):
        MarionetteTestResult.__init__(self, *args, **kwargs)
        HTMLReportingTestResultMixin.__init__(self, *args, **kwargs)

=======
        #options, tests = self.parse_args()

        if options.iterations is not None and options.iterations < 1:
            raise ValueError('iterations must be a positive integer')
        if options.checkpoint_interval is not None and options.checkpoint_interval < 1:
            raise ValueError('checkpoint interval must be a positive integer')
        if options.checkpoint_interval and not options.iterations:
            raise ValueError('you must specify iterations when using checkpoint intervals')
        if options.yocto:
            # need to verify that the yocto ammeter is attached
            errmsg = YRefParam()
            if YAPI.RegisterHub("usb", errmsg) != YAPI.SUCCESS:
                raise RuntimeError('could not register yocto usb connection: %s' % str(errmsg))

            # rescan for yocto devices
            if YAPI.UpdateDeviceList(errmsg) != YAPI.SUCCESS:
                raise RuntimeError('could not detect yoctopuce modules: %s' % str(errmsg))

            # check for ammeter
            ammeter = YCurrent.FirstCurrent()
            if ammeter is None:
                raise RuntimeError('could not find ammeter device')
            if ammeter.isOnline():
                module = ammeter.get_module()
                dc_ammeter = YCurrent.FindCurrent(module.get_serialNumber() + '.current1')
                if (not module.isOnline()) or (dc_ammeter is None):
                    raise RuntimeError('could not get ammeter device')
            else:
                raise RuntimeError('could not find yocto ammeter device')

            # check for data logger
            data_logger = YDataLogger.FirstDataLogger()
            if data_logger is None :
                raise RuntimeError('could not find data logger device')
            if data_logger.isOnline():
                module = data_logger.get_module()
                data_logger = YDataLogger.FindDataLogger(module.get_serialNumber() + '.dataLogger')
                if not module.isOnline() or data_logger is None:
                    raise RuntimeError('could not get data logger device')
            else:
                raise RuntimeError('could not find yocto ammeter device')
>>>>>>> bd8053d3

class GaiaTextTestRunner(MarionetteTextTestRunner):

    resultclass = GaiaTestResult 


class GaiaTestRunner(BaseMarionetteTestRunner, GaiaTestRunnerMixin, HTMLReportingTestRunnerMixin):

    textrunnerclass = GaiaTextTestRunner

    def __init__(self, **kwargs):
        BaseMarionetteTestRunner.__init__(self, **kwargs)
        GaiaTestRunnerMixin.__init__(self, **kwargs)
        HTMLReportingTestRunnerMixin.__init__(self, name=__name__, version=__version__, **kwargs)
        self.test_handlers = [GaiaTestCase]


def main():
    cli(runner_class=GaiaTestRunner, parser_class=GaiaTestOptions)<|MERGE_RESOLUTION|>--- conflicted
+++ resolved
@@ -8,19 +8,11 @@
 from marionette import MarionetteTextTestRunner
 from marionette import BaseMarionetteTestRunner
 from marionette.runtests import cli
-<<<<<<< HEAD
-=======
-from moztest.results import TestResult, relevant_line
-from yoctopuce.yocto_api import *
-from yoctopuce.yocto_current import *
-from yoctopuce.yocto_datalogger import *
->>>>>>> bd8053d3
 
 from gaiatest import __name__
 from gaiatest import GaiaTestCase, GaiaOptionsMixin, GaiaTestRunnerMixin
 from version import __version__
 
-<<<<<<< HEAD
 
 class GaiaTestOptions(BaseMarionetteOptions, GaiaOptionsMixin, EnduranceOptionsMixin, HTMLReportingOptionsMixin):
 
@@ -29,182 +21,13 @@
         GaiaOptionsMixin.__init__(self, **kwargs)
         HTMLReportingOptionsMixin.__init__(self, **kwargs)
         EnduranceOptionsMixin.__init__(self, **kwargs)
-=======
-class GaiaResult(TestResult):
-
-    def __init__(self, *args, **kwargs):
-        self.debug = kwargs.pop('debug', dict())
-        TestResult.__init__(self, *args, **kwargs)
-
-class GaiaTestResult(MarionetteTestResult):
-
-    resultClass = GaiaResult
-
-    def add_result(self, test, result_expected='PASS', debug=None,
-                   result_actual='PASS', output='', context=None):
-        def get_class(test):
-            return test.__class__.__module__ + '.' + test.__class__.__name__
-
-        t = self.resultClass(name=str(test).split()[0], test_class=get_class(test),
-                             time_start=0, result_expected=result_expected,
-                             context=context, debug=debug)
-        t.finish(result_actual, time_end=0, reason=relevant_line(output),
-                 output=output)
-        self.append(t)
-
-    def addError(self, test, err):
-        self.add_result(test,
-                        output=self._exc_info_to_string(err, test),
-                        result_actual='ERROR',
-                        debug=self.gather_debug())
-        if self.showAll:
-            self.stream.writeln("ERROR")
-        elif self.dots:
-            self.stream.write('E')
-            self.stream.flush()
-
-    def addExpectedFailure(self, test, err):
-        self.add_result(test,
-                        output=self._exc_info_to_string(err, test),
-                        result_actual='KNOWN-FAIL',
-                        debug=self.gather_debug())
-        if self.showAll:
-            self.stream.writeln("expected failure")
-        elif self.dots:
-            self.stream.write("x")
-            self.stream.flush()
-
-    def addFailure(self, test, err):
-        self.add_result(test,
-                        output=self._exc_info_to_string(err, test),
-                        result_actual='UNEXPECTED-FAIL',
-                        debug=self.gather_debug())
-        if self.showAll:
-            self.stream.writeln("FAIL")
-        elif self.dots:
-            self.stream.write('F')
-            self.stream.flush()
-
-    def addUnexpectedSuccess(self, test):
-        self.add_result(test,
-                        result_actual='UNEXPECTED-PASS')
-        if self.showAll:
-            self.stream.writeln("unexpected success")
-        elif self.dots:
-            self.stream.write("u")
-            self.stream.flush()
-
-    def gather_debug(self):
-        debug = {}
-        try:
-            # TODO make screenshot consistant size by using full viewport
-            # Bug 883294 - Add ability to take full viewport screenshots
-            debug['screenshot'] = self.marionette.screenshot()
-            debug['source'] = self.marionette.page_source
-            self.marionette.switch_to_frame()
-            debug['settings'] = json.dumps(self.marionette.execute_async_script("""
-SpecialPowers.addPermission('settings-read', true, document);
-var req = window.navigator.mozSettings.createLock().get('*');
-req.onsuccess = function() {
-  marionetteScriptFinished(req.result);
-}""", special_powers=True), sort_keys=True, indent=4, separators=(',', ': '))
-        except:
-            pass
-        return debug
-
-
-class GaiaTestOptions(MarionetteTestOptions):
-
-    def __init__(self, **kwargs):
-        MarionetteTestOptions.__init__(self, **kwargs)
-        group = self.add_option_group('gaiatest')
-        group.add_option('--restart',
-                         action='store_true',
-                         dest='restart',
-                         default=False,
-                         help='restart target instance between tests')
-        group.add_option('--yocto',
-                         action='store_true',
-                         dest='yocto',
-                         default=False,
-                         help='collect voltage and amperage during test runs (requires special hardware)')
-        group.add_option('--html-output',
-                         action='store',
-                         dest='html_output',
-                         help='html output',
-                         metavar='path')
-        group.add_option('--iterations',
-                         action='store',
-                         dest='iterations',
-                         type='int',
-                         metavar='int',
-                         help='iterations for endurance tests')
-        group.add_option('--checkpoint',
-                         action='store',
-                         dest='checkpoint_interval',
-                         type='int',
-                         metavar='int',
-                         help='checkpoint interval for endurance tests')
-
-    def parse_args(self, args=None, values=None):
-        options, tests = MarionetteTestOptions.parse_args(self)
-
-        if options.iterations is not None:
-            if options.checkpoint_interval is None or options.checkpoint_interval > options.iterations:
-                options.checkpoint_interval = options.iterations
->>>>>>> bd8053d3
-
 
 class GaiaTestResult(MarionetteTestResult, HTMLReportingTestResultMixin):
 
-<<<<<<< HEAD
     def __init__(self, *args, **kwargs):
         MarionetteTestResult.__init__(self, *args, **kwargs)
         HTMLReportingTestResultMixin.__init__(self, *args, **kwargs)
 
-=======
-        #options, tests = self.parse_args()
-
-        if options.iterations is not None and options.iterations < 1:
-            raise ValueError('iterations must be a positive integer')
-        if options.checkpoint_interval is not None and options.checkpoint_interval < 1:
-            raise ValueError('checkpoint interval must be a positive integer')
-        if options.checkpoint_interval and not options.iterations:
-            raise ValueError('you must specify iterations when using checkpoint intervals')
-        if options.yocto:
-            # need to verify that the yocto ammeter is attached
-            errmsg = YRefParam()
-            if YAPI.RegisterHub("usb", errmsg) != YAPI.SUCCESS:
-                raise RuntimeError('could not register yocto usb connection: %s' % str(errmsg))
-
-            # rescan for yocto devices
-            if YAPI.UpdateDeviceList(errmsg) != YAPI.SUCCESS:
-                raise RuntimeError('could not detect yoctopuce modules: %s' % str(errmsg))
-
-            # check for ammeter
-            ammeter = YCurrent.FirstCurrent()
-            if ammeter is None:
-                raise RuntimeError('could not find ammeter device')
-            if ammeter.isOnline():
-                module = ammeter.get_module()
-                dc_ammeter = YCurrent.FindCurrent(module.get_serialNumber() + '.current1')
-                if (not module.isOnline()) or (dc_ammeter is None):
-                    raise RuntimeError('could not get ammeter device')
-            else:
-                raise RuntimeError('could not find yocto ammeter device')
-
-            # check for data logger
-            data_logger = YDataLogger.FirstDataLogger()
-            if data_logger is None :
-                raise RuntimeError('could not find data logger device')
-            if data_logger.isOnline():
-                module = data_logger.get_module()
-                data_logger = YDataLogger.FindDataLogger(module.get_serialNumber() + '.dataLogger')
-                if not module.isOnline() or data_logger is None:
-                    raise RuntimeError('could not get data logger device')
-            else:
-                raise RuntimeError('could not find yocto ammeter device')
->>>>>>> bd8053d3
 
 class GaiaTextTestRunner(MarionetteTextTestRunner):
 
