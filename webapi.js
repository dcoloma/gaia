/* -*- Mode: Java; tab-width: 2; indent-tabs-mode: nil; c-basic-offset: 2 -*- /
/* vim: set shiftwidth=2 tabstop=2 autoindent cindent expandtab: */

'use strict';

// MozApps - Bug 709015
(function(window) {
  var navigator = window.navigator;
  var webapps = [];

<<<<<<< HEAD
  function loadManifest(app) {
    var xhr = new XMLHttpRequest();
    var href = '../' + app.origin + '/manifest.webapp';
    xhr.open('GET', href, false); // XXX synchronous call!
    xhr.onreadystatechange = function() {
      if ((xhr.readyState == 4) && (xhr.status == 200)) {
        // TODO: check that JSON is well-formed
        app.manifest = JSON.parse(xhr.responseText);
      }
    };
    xhr.send(null);
  }
=======
  var webapps = [
                 { // dialer
                   'installOrigin': 'http://gaiamobile.org:8888',
                   'origin': '../dialer',
                   'receipt': null,
                   'installTime': 1323339869000,
                   manifest: {
                     'name': 'Dialer',
                     'description': 'Gaia Dialer',
                     'launch_path': '/dialer.html',
                     'developer': {
                       'name': 'The Gaia Team',
                       'url': 'https://github.com/andreasgal/gaia'
                     },
                     'icons': {
                       '120': '/style/icons/Phone.png'
                     }
                   }
                 },
                 { // sms
                   'installOrigin': 'http://gaiamobile.org:8888',
                   'origin': '../sms',
                   'receipt': null,
                   'installTime': 1323339869000,
                   manifest: {
                     'name': 'Messages',
                     'description': 'Gaia Messages',
                     'launch_path': '/sms.html',
                     'developer': {
                       'name': 'The Gaia Team',
                       'url': 'https://github.com/andreasgal/gaia'
                     },
                     'icons': {
                       '120': '/style/icons/Messages.png'
                     }
                   }
                 },
                 { // browser
                   installOrigin: 'http://gaiamobile.org:8888',
                   origin: '../browser',
                   receipt: null,
                   installTime: 1323339869000,
                   manifest: {
                     'name': 'Browser',
                     'description': 'Gaia Web Browser',
                     'launch_path': '/browser.html',
                     'developer': {
                       'name': 'The Gaia Team',
                       'url': 'https://github.com/andreasgal/gaia'
                     },
                     'icons': {
                       '120': '/style/icons/Browser.png'
                     }
                   }
                 },
                 { // maps
                   installOrigin: 'http://gaiamobile.org:8888',
                   origin: '../maps',
                   receipt: null,
                   installTime: 1323339869000,
                   manifest: {
                     'name': 'Maps',
                     'description': 'Google Maps',
                     'launch_path': '/maps.html',
                     'developer': {
                       'name': 'The Gaia Team',
                       'url': 'https://github.com/andreasgal/gaia'
                     },
                     'icons': {
                       '120': '/style/icons/Maps.png'
                     }
                   }
                 },
                 { // camera
                   'installOrigin': 'http://gaiamobile.org:8888',
                   'origin': '../camera',
                   'receipt': null,
                   'installTime': 1323339869000,
                   manifest: {
                     'name': 'Camera',
                     'description': 'Gaia Camera',
                     'launch_path': '/camera.html',
                     'hackKillMe': true,
                     'developer': {
                       'name': 'The Gaia Team',
                       'url': 'https://github.com/andreasgal/gaia'
                     },
                     'icons': {
                       '120': '/style/icons/Camera.png'
                     }
                   }
                 },
                 { // gallery
                   'installOrigin': 'http://gaiamobile.org:8888',
                   'origin': '../gallery',
                   'receipt': null,
                   'installTime': 1323339869000,
                   manifest: {
                     'name': 'Gallery',
                     'description': 'Gaia Gallery',
                     'launch_path': '/gallery.html',
                     'developer': {
                       'name': 'The Gaia Team',
                       'url': 'https://github.com/andreasgal/gaia'
                     },
                     'icons': {
                       '120': '/style/icons/Gallery.png'
                     }
                   }
                 },
                 { // video
                   'installOrigin': 'http://gaiamobile.org:8888',
                   'origin': '../video',
                   'receipt': null,
                   'installTime': 1323339869000,
                   manifest: {
                     'name': 'Video',
                     'description': 'Gaia Video',
                     'launch_path': '/video.html',
                     'hackKillMe': true,
                     'developer': {
                       'name': 'The Gaia Team',
                       'url': 'https://github.com/andreasgal/gaia'
                     },
                     'icons': {
                       '120': '/style/icons/Video.png'
                     },
                     'fullscreen': true
                   }
                 },
                 { // facebook
                   'installOrigin': 'http://www.facebook.com',
                   'origin': 'http://touch.facebook.com',
                   'receipt': null,
                   'installTime': 1323339869000,
                   manifest: {
                     'name': 'Facebook',
                     'description': 'Facebook Mobile Application',
                     'launch_path': '/',
                     'developer': {
                       'name': 'Facebook',
                       'url': 'http://www.facebook.com/'
                     },
                     'icons': {
                       '120': '/style/icons/Facebook.png'
                     }
                   }
                 },
                 { // market
                   'installOrigin': 'http://gaiamobile.org:8888',
                   'origin': '../market',
                   'receipt': null,
                   'installTime': 1323339869000,
                   manifest: {
                     'name': 'Market',
                     'description': 'Market for downloading and installing apps',
                     'launch_path': '/market.html',
                     'developer': {
                       'name': 'The Gaia Team',
                       'url': 'https://github.com/andreasgal/gaia'
                     },
                     'icons': {
                       '120': '/style/icons/Market.png'
                     }
                   }
                 },
                 { // music
                   'installOrigin': 'http://gaiamobile.org:8888',
                   'origin': '../music',
                   'receipt': null,
                   'installTime': 1323339869000,
                   manifest: {
                     'name': 'Music',
                     'description': 'Gaia Music',
                     'launch_path': '/music.html',
                     'developer': {
                       'name': 'The Gaia Team',
                       'url': 'https://github.com/andreasgal/gaia'
                     },
                     'icons': {
                       '120': '/style/icons/Music.png'
                     }
                   }
                 },
                 { // mail
                   installOrigin: 'http://mail.google.com',
                   origin: 'http://mail.google.com',
                   receipt: null,
                   installTime: 1323339869000,
                   manifest: {
                     'name': 'Mail',
                     'description': 'GMail',
                     'launch_path': '/mail/mu',
                     'developer': {
                       'name': 'Google',
                       'url': 'http://google.com'
                     },
                     'icons': {
                       '120': '/style/icons/GMail.png'
                     }
                   }
                 },
                 { // calendar
                   installOrigin: 'http://google.com',
                   origin: 'http://google.com',
                   receipt: null,
                   installTime: 1323339869000,
                   manifest: {
                     'name': 'Calendar',
                     'description': 'Google Calendar',
                     'launch_path': '/calendar/gp',
                     'developer': {
                       'name': 'Google',
                       'url': 'http://google.com'
                     },
                     'icons': {
                       '120': '/style/icons/GoogleCalendar.png'
                     }
                   }
                 },
                 { // zimbra
                   installOrigin: 'https://mail.mozilla.com',
                   origin: 'https://mail.mozilla.com',
                   receipt: null,
                   installTime: 1323339869000,
                   manifest: {
                     'name': 'Zimbra',
                     'description': 'Mozilla Zimbra Mail',
                     'launch_path': '/zimbra/m',
                     'developer': {
                       'name': 'Zimbra',
                       'url': 'http://zimbra.com'
                     },
                     'icons': {
                       '120': '/style/icons/Zimbra.png'
                     }
                   }
                 },
                 { // settings
                   'installOrigin': 'http://gaiamobile.org:8888',
                   'origin': '../settings',
                   'receipt': null,
                   'installTime': 1323339869000,
                   manifest: {
                     'name': 'Settings',
                     'description': 'Gaia Settings',
                     'launch_path': '/settings.html',
                     'developer': {
                       'name': 'The Gaia Team',
                       'url': 'https://github.com/andreasgal/gaia'
                     },
                     'icons': {
                       '120': '/style/icons/Settings.png'
                     }
                   }
                 },
                 { // clock
                   installOrigin: 'http://gaiamobile.org:8888',
                   origin: '../clock',
                   receipt: null,
                   installTime: 1323339869000,
                   manifest: {
                     'name': 'Clock',
                     'description': 'Gaia Clock',
                     'launch_path': '/clock.html',
                     'developer': {
                       'name': 'The Gaia Team',
                       'url': 'https://github.com/andreasgal/gaia'
                     },
                     'icons': {
                       '120': '/style/icons/Clock.png'
                     }
                   }
                 },
                 { // webgl demo
                   'installOrigin': 'http://www.everyday3d.com/j3d/demo',
                   'origin': '../crystalskull',
                   'receipt': null,
                   'installTime': 1323339869000,
                   manifest: {
                     'name': 'Crystal Skull',
                     'description': 'Demo of WebGL',
                     'launch_path': '/crystalskull.html',
                     'hackKillMe': true,
                     'developer': {
                       'name': 'Unknown',
                       'url': 'http://www.everyday3d.com/j3d/demo/004_Glass.html'
                     },
                     'icons': {
                       '120': '/style/icons/CrystalSkull.png'
                     },
                     'fullscreen': true
                   }
                 },
                 { // video cube demo
                   'installOrigin': 'http://www.everyday3d.com/j3d/demo',
                   'origin': '../cubevid',
                   'receipt': null,
                   'installTime': 1323339869000,
                   manifest: {
                     'name': 'VideoCube',
                     'description': 'Demo of WebGL',
                     'launch_path': '/index.html',
                     'hackKillMe': true,
                     'developer': {
                       'name': 'Unknown',
                       'url': 'http://www.everyday3d.com/j3d/demo/004_Glass.html'
                     },
                     'icons': {
                       '120': '/style/icons/VideoCube.png'
                     },
                     'fullscreen': true
                   }
                 },
                 { // PenguinPop
                   'installOrigin': 'http://goosypets.com/html5games/whac',
                   'origin': '../penguinpop',
                   'receipt': null,
                   'installTime': 1323339869000,
                   manifest: {
                     'name': 'Penguin Pop',
                     'description': 'Penguin Pop by TweenSoft.com',
                     'launch_path': '/penguinpop.html',
                     'developer': {
                       'name': 'TweenSoft.com',
                       'url': 'http://goosypets.com/html5games/whac/'
                     },
                     'icons': {
                       '120': '/style/icons/PenguinPop.png'
                     }
                   }
                 },
                 { // TowerJelly
                   'installOrigin': 'http://goosypets.com/html5games/tower/',
                   'origin': '../towerjelly',
                   'receipt': null,
                   'installTime': 1323339869000,
                   manifest: {
                     'name': 'Tower Jelly',
                     'description': 'Tower Jelly by TweenSoft.com',
                     'launch_path': '/towerjelly.html',
                     'developer': {
                       'name': 'TweenSoft.com',
                       'url': 'http://goosypets.com/html5games/tower/'
                     },
                     'icons': {
                       '120': '/style/icons/TowerJelly.png'
                     }
                   }
                 },
                 { // cut the rope
                   'installOrigin': 'http://cuttherope.ie/',
                   'origin': 'http://cuttherope.ie/',
                   'receipt': null,
                   'installTime': 1323339869000,
                   manifest: {
                     'name': 'Cut The Rope',
                     'description': 'http://cuttherope.ie',
                     'launch_path': '',
                     'orientation': 'landscape-primary',
                     'fullscreen': true,
                     'hackKillMe': true,
                     'developer': {
                       'name': 'ZeptoLab',
                       'url': 'http://cuttherope.ie'
                     },
                     'icons': {
                       '120': '/style/icons/CutTheRope.png'
                     }
                   }
                 },
                 { // wikipedia
                   'installOrigin': 'http://www.wikipedia.org/',
                   'origin': 'http://en.m.wikipedia.org/',
                   'receipt': null,
                   'installTime': 1323339869000,
                   manifest: {
                     'name': 'Wikipedia',
                     'description': 'Wikipedia Mobile Application',
                     'launch_path': '/',
                     'developer': {
                       'name': 'Wikipedia',
                       'url': 'http://www.wikipedia.org/'
                     },
                     'icons': {
                       '120': '/style/icons/Wikipedia.png'
                     }
                   }
                 },
                 { // CNN
                   'installOrigin': 'http://m.cnn.com/',
                   'origin': 'http://m.cnn.com/',
                   'receipt': null,
                   'installTime': 1323339869000,
                   manifest: {
                     'name': 'CNN',
                     'description': 'CNN Mobile Application',
                     'launch_path': '/',
                     'developer': {
                       'name': 'CNN',
                       'url': 'http://www.cnn.com/'
                     },
                     'icons': {
                       '120': '/style/icons/CNN.png'
                     }
                   }
                 },
                 { // BBC
                   'installOrigin': 'http://m.bbc.co.uk/',
                   'origin': 'http://m.bbc.co.uk/',
                   'receipt': null,
                   'installTime': 1323339869000,
                   manifest: {
                     'name': 'BBC',
                     'description': 'BBC Mobile Application',
                     'launch_path': '/',
                     'developer': {
                       'name': 'BBC',
                       'url': 'http://www.bbc.co.uk/'
                     },
                     'icons': {
                       '120': '/style/icons/BBC.png'
                     }
                   }
                 },
                 { // NY Times
                   'installOrigin': 'http://www.nytimes.com/',
                   'origin': 'http://m.nytimes.com/',
                   'receipt': null,
                   'installTime': 1323339869000,
                   manifest: {
                     'name': 'NY Times',
                     'description': 'NY Times Mobile Application',
                     'launch_path': '/',
                     'developer': {
                       'name': 'NY Times',
                       'url': 'http://www.nytimes.com/'
                     },
                     'icons': {
                       '120': '/style/icons/NYT.png'
                     }
                   }
                 },
                 { // Calculator
                   'installOrigin': 'http://gaiamobile.org:8888',
                   'origin': '../calculator',
                   'receipt': null,
                   'installTime': 1323339869000,
                   manifest: {
                     'name': 'Calculator',
                     'description': 'Gaia Settings',
                     'launch_path': '/calculator.html',
                     'developer': {
                       'name': 'The Gaia Team',
                       'url': 'https://github.com/andreasgal/gaia'
                     },
                     'icons': {
                       '120': '/style/icons/Calculator.png'
                     }
                   }
                 }
  ];
>>>>>>> e3804f0b

  function getWebApps() {
    var xhr = new XMLHttpRequest();
    xhr.open('GET', '../installed_apps.json', false); // XXX synchronous call
    xhr.onreadystatechange = function() {
      if ((xhr.readyState == 4) && (xhr.status == 200)) {
        webapps = JSON.parse(xhr.responseText);
        for (var i = 0; i < webapps.length; i++)
          loadManifest(webapps[i]);
        Object.freeze(webapps);
      }
    };
    xhr.send(null);
  }

  navigator.mozApps = {
    enumerate: function(callback) {
      if (!webapps || !webapps.length)
        getWebApps();
      callback(webapps);
    }
  };
})(this);


// A hacked mozSettings implementation based on indexedDB instead
// of localStorage to make it persist better in the face of unexpected
// shutdowns and reboots
(function() {
  var DEFAULTS = {
    'lockscreen.enabled': 'true',
    'wifi.enabled': 'true',
    'dnt.enabled': 'false',
    'keyboard.vibration': 'false',
    'keyboard.clicksound': 'true',
    'keyboard.layouts.english': 'true',
    'keyboard.layouts.dvorak': 'false',
    'keyboard.layouts.otherlatins': 'false',
    'keyboard.layouts.cyrillic': 'false',
    'keyboard.layouts.hebrew': 'false',
    'keyboard.layouts.zhuying': 'true',
    'keyboard.layouts.arabic': 'true',
    'debug.grid.enabled' : 'false',
    'homescreen.wallpaper': 'default.png',
    'homescreen.ring': 'classic.wav',
    'language.current': 'en-US',
    'phone.vibration.incoming': 'false',
    'phone.ring.incoming': 'true',
    'screen.brightness': '0.5'
  };

  var DBNAME = 'mozSettings';     // Strings used by IndexedDB
  var STORENAME = 'mozSettings';

  var mozSettings;  // settings object created when needed

  // We always overwrite any existing mozSettings implementation.
  // This is to prevent surprises.  If you implement this in Gecko,
  // come here and remove this code
  Object.defineProperty(navigator, 'mozSettings', {
    get: function() {
      // This is a lazy getter. Don't set up the settings stuff
      // unless an app actually asks for it.
      try {
        if (!mozSettings)
          mozSettings = MozSettings();
        return mozSettings;
      } catch (e) {
        return null;
      }
    },
    enumerable: true,
    configurable: true
  });

  // Return object that will be the value of navigator.mozSettings
  function MozSettings() {
    // Open the IndexedDB database
    var settingsDB;
    var openreq = mozIndexedDB.open(DBNAME, 1);

    openreq.onsuccess = function() {
      settingsDB = openreq.result;
    }

    openreq.onerror = function(e) {
      console.log("Can't open mozSettings database!", e);
    };

    // The first time after the phone is flashed, or the profile
    // is deleted, this callback gets called to initialize the database
    openreq.onupgradeneeded = function() {
      var db = openreq.result;
      if (db.objectStoreNames.contains(STORENAME))
        db.deleteObjectStore(STORENAME);
      db.createObjectStore(STORENAME, { keyPath: 'key' });
    };

    // our hacked navigator.mozSettings has 2 methods: get and set
    return {
      // The set function is kind of easy becase we're leaving out the
      // part where it is supposed to return a request object and fire
      // error and success events.
      set: function(key, value) {
        // If the db isn't open yet, trigger the set when we
        // get the onsuccess
        var mozSettings = this;
        if (!settingsDB) {
          openreq.addEventListener('success', function() {
            mozSettings.set(key, value);
          });
          return;
        }

        var txn = settingsDB.transaction(STORENAME, IDBTransaction.READ_WRITE);
        var store = txn.objectStore(STORENAME);
        // Note that we convert the value to a string because
        // that is what the current clients of this hacked API seem to expect.
        // Probably not the correct behavior, though.
        var setreq = store.put({key: key, value: String(value)});

        setreq.onerror = function(e) {
          console.log('mozSettings failure', key, value, e);
        };
      },

      // The get function returns a request object that allows callback
      // registration.
      get: function(key) {
        // This event handling code copied from the localStorage version
        // of this api.  There are a lot of things it does not do right.
        // But good enough for the demo. Do not emulate this code.
        var onsuccess = [];
        var onerror = [];
        var settingsRequest = { // not the same as the db request below
          result: undefined,  // No result yet
          addEventListener: function(name, fn) {
            if (name === 'success')
              onsuccess.push(fn);
            if (name === 'error')
              onerror.push(fn);
          },
          set onsuccess(fn) {
            onsuccess.push(fn);
          },
          set onerror(fn) {
            onerror.push(fn);
          }
        };

        // This function queries the database and triggers
        // the appropriate callbacks of the request object
        function query() {
          var txn = settingsDB.transaction(STORENAME, IDBTransaction.READ_ONLY);
          var store = txn.objectStore(STORENAME);
          var dbreq = store.get(key);
          dbreq.onsuccess = function() {
            var result = dbreq.result || {
              value: DEFAULTS[key]
            };
            settingsRequest.result = result;
            onsuccess.forEach(function(cb) { cb(); });
          };
          dbreq.onerror = function(e) {
            console.log('mozSettings error querying setting', key, e);
            onerror.forEach(function(cb) { cb(); });
          };
        }

        // If the database is already open, query it now.
        // Otherwise, wait for it before querying
        if (settingsDB)
          query();
        else
          openreq.addEventListener('success', query);

        return settingsRequest;
      }
    };
  }
}());

// navigator.mozContacts
(function(window) {
  var navigator = window.navigator;

  var contacts = [{
    id: 0,
    name: 'Andreas Gal',
    familyName: ['Gal'],
    givenName: ['Andreas'],
    tel: ['123-4242-4242'],
    email: ['gal@mozilla.com']
  },
  {
    id: 1,
    name: 'Coby Newman',
    familyName: ['Newman'],
    givenName: ['Coby'],
    tel: ['1-823-949-7735'],
    email: ['posuere.at@hendreritaarcu.com']
  },
  {
    id: 2,
    name: 'Caesar Velasquez',
    familyName: ['Velasquez'],
    givenName: ['Caesar'],
    tel: ['1-355-185-5419'],
    email: ['fames@Duis.org']
  },
  {
    id: 3,
    name: 'Hamilton Farrell',
    familyName: ['Farrell'],
    givenName: ['Hamilton'],
    tel: ['1-682-456-9186'],
    email: ['sem@Uttinciduntvehicula.com']
  },
  {
    id: 4,
    name: 'Emery Livingston',
    familyName: ['Livingston'],
    givenName: ['Emery'],
    tel: ['1-510-151-9801'],
    email: ['orci.luctus.et@massaInteger.com']
  },
  {
    id: 5,
    name: 'Griffith Heath',
    familyName: ['Heath'],
    givenName: ['Griffith'],
    tel: ['1-800-719-3201'],
    email: ['dapibus@Inlorem.ca']
  },
  {
    id: 6,
    name: 'Luke Stuart',
    familyName: ['Stuart'],
    givenName: ['Luke'],
    tel: ['1-120-910-1976'],
    email: ['congue@nibh.ca']
  },
  {
    id: 7,
    name: 'Brennan Love',
    familyName: ['Love'],
    givenName: ['Brennan'],
    tel: ['1-724-155-2807'],
    email: ['interdum.libero.dui@cursusvestibulum.edu']
  },
  {
    id: 8,
    name: 'Lamar Meadows',
    familyName: ['Meadows'],
    givenName: ['Lamar'],
    tel: ['1-976-164-8769'],
    email: ['tincidunt@non.com']
  },
  {
    id: 9,
    name: 'Erasmus Flynn',
    familyName: ['Flynn'],
    givenName: ['Erasmus'],
    tel: ['1-488-678-3487'],
    email: ['lorem.ut.aliquam@eu.ca']
  },
  {
    id: 10,
    name: 'Aladdin Ellison',
    familyName: ['Ellison'],
    givenName: ['Aladdin'],
    tel: ['1-977-743-6797'],
    email: ['sociosqu.ad@sollicitudin.org']
  },
  {
    id: 11,
    name: 'Valentine Rasmussen',
    familyName: ['Rasmussen'],
    givenName: ['Valentine'],
    tel: ['1-265-504-2025'],
    email: ['ultrices.iaculis@acsem.edu']
  },
  {
    id: 12,
    name: 'Deacon Murphy',
    familyName: ['Murphy'],
    givenName: ['Deacon'],
    tel: ['1-770-450-1221'],
    email: ['varius@erat.edu']
  },
  {
    id: 13,
    name: 'Paul Kennedy',
    familyName: ['Kennedy'],
    givenName: ['Paul'],
    tel: ['1-689-891-3529'],
    email: ['ac.arcu@vitae.edu']
  },
  {
    id: 14,
    name: 'Aaron Chase',
    familyName: ['Chase'],
    givenName: ['Aaron'],
    tel: ['1-451-574-7937'],
    email: ['tempor.bibendum.Donec@pharetraQuisque.edu']
  },
  {
    id: 15,
    name: 'Geoffrey Dunn',
    familyName: ['Dunn'],
    givenName: ['Geoffrey'],
    tel: ['1-924-387-2395'],
    email: ['a.malesuada@tellusPhasellus.com']
  },
  {
    id: 16,
    name: 'Ashton Russo',
    familyName: ['Russo'],
    givenName: ['Ashton'],
    tel: ['1-182-776-5600'],
    email: ['Aliquam.vulputate.ullamcorper@faucibusorci.edu']
  },
  {
    id: 17,
    name: 'Owen Noble',
    familyName: ['Noble'],
    givenName: ['Owen'],
    tel: ['1-463-693-1336'],
    email: ['et@vulputateveliteu.ca']
  },
  {
    id: 18,
    name: 'Kamal Blake',
    familyName: ['Blake'],
    givenName: ['Kamal'],
    tel: ['1-636-197-1985'],
    email: ['tempor@malesuada.edu']
  },
  {
    id: 19,
    name: 'Tyrone Delaney',
    familyName: ['Delaney'],
    givenName: ['Tyrone'],
    tel: ['1-886-920-6283'],
    email: ['est@aliquetsemut.com']
  },
  {
    id: 20,
    name: 'Ciaran Sellers',
    familyName: ['Sellers'],
    givenName: ['Ciaran'],
    tel: ['1-315-414-0323'],
    email: ['Etiam@Nulla.com']
  },
  {
    id: 21,
    name: 'Bernard Alford',
    familyName: ['Alford'],
    givenName: ['Bernard'],
    tel: ['1-430-958-2651'],
    email: ['elementum.lorem.ut@sociisnatoque.edu']
  },
  {
    id: 22,
    name: 'Kamal Cote',
    familyName: ['Cote'],
    givenName: ['Kamal'],
    tel: ['1-666-609-9141'],
    email: ['eleifend.egestas@cursus.edu']
  },
  {
    id: 23,
    name: 'Lucius Mckee',
    familyName: ['Mckee'],
    givenName: ['Lucius'],
    tel: ['1-224-590-6780'],
    email: ['Fusce.dolor@tellusnon.org']
  },
  {
    id: 24,
    name: 'Dale Coleman',
    familyName: ['Coleman'],
    givenName: ['Dale'],
    tel: ['1-320-245-3036'],
    email: ['dapibus.rutrum@ametlorem.org']
  },
  {
    id: 25,
    name: 'Kermit Nguyen',
    familyName: ['Nguyen'],
    givenName: ['Kermit'],
    tel: ['1-247-825-8563'],
    email: ['per@risusMorbi.org']
  },
  {
    id: 26,
    name: 'Timon Horton',
    familyName: ['Horton'],
    givenName: ['Timon'],
    tel: ['1-739-233-8981'],
    email: ['Etiam@nonummyultriciesornare.ca']
  },
  {
    id: 27,
    name: 'Dale Lamb',
    familyName: ['Lamb'],
    givenName: ['Dale'],
    tel: ['1-640-507-8295'],
    email: ['dapibus.id@pedeac.edu']
  },
  {
    id: 28,
    name: 'Owen Acevedo',
    familyName: ['Acevedo'],
    givenName: ['Owen'],
    tel: ['1-403-201-3170'],
    email: ['porttitor.tellus.non@dolorFusce.edu']
  },
  {
    id: 29,
    name: 'Richard Mckee',
    familyName: ['Mckee'],
    givenName: ['Richard'],
    tel: ['1-783-513-0684'],
    email: ['senectus.et.netus@Vestibulum.com']
  },
  {
    id: 30,
    name: 'Elijah Bass',
    familyName: ['Bass'],
    givenName: ['Elijah'],
    tel: ['1-632-950-0553'],
    email: ['erat@sapien.com']
  },
  {
    id: 31,
    name: 'Barrett Wells',
    familyName: ['Wells'],
    givenName: ['Barrett'],
    tel: ['1-112-180-5617'],
    email: ['interdum.ligula@varius.edu']
  },
  {
    id: 32,
    name: 'Herman Meyer',
    familyName: ['Meyer'],
    givenName: ['Herman'],
    tel: ['1-296-252-5507'],
    email: ['urna@vitaealiquameros.org']
  },
  {
    id: 33,
    name: 'Ashton Hinton',
    familyName: ['Hinton'],
    givenName: ['Ashton'],
    tel: ['1-695-256-8929'],
    email: ['lorem@mattisornare.org']
  },
  {
    id: 34,
    name: 'Harrison Marsh',
    familyName: ['Marsh'],
    givenName: ['Harrison'],
    tel: ['1-897-458-1730'],
    email: ['pharetra.felis.eget@auctor.com']
  },
  {
    id: 35,
    name: 'Benedict Santana',
    familyName: ['Santana'],
    givenName: ['Benedict'],
    tel: ['1-565-457-4828'],
    email: ['amet.metus.Aliquam@Maecenas.org']
  },
  {
    id: 36,
    name: 'David Church',
    familyName: ['Church'],
    givenName: ['David'],
    tel: ['1-179-353-3314'],
    email: ['Nullam.enim@Utsagittis.edu']
  },
  {
    id: 37,
    name: 'Colt Wolfe',
    familyName: ['Wolfe'],
    givenName: ['Colt'],
    tel: ['1-587-970-8581'],
    email: ['hendrerit.Donec.porttitor@tinciduntaliquam.org']
  },
  {
    id: 38,
    name: 'Carlos Bishop',
    familyName: ['Bishop'],
    givenName: ['Carlos'],
    tel: ['1-963-305-6702'],
    email: ['Nam@cursusNunc.org']
  },
  {
    id: 39,
    name: 'Dominic Ware',
    familyName: ['Ware'],
    givenName: ['Dominic'],
    tel: ['1-609-458-5449'],
    email: ['Fusce.aliquet@Etiam.ca']
  },
  {
    id: 40,
    name: 'Phillip Whitley',
    familyName: ['Whitley'],
    givenName: ['Phillip'],
    tel: ['1-284-955-1766'],
    email: ['per.inceptos.hymenaeos@nequesedsem.ca']
  },
  {
    id: 41,
    name: 'Valentine Sargent',
    familyName: ['Sargent'],
    givenName: ['Valentine'],
    tel: ['1-346-890-6417'],
    email: ['nec@dolorFusce.com']
  },
  {
    id: 42,
    name: 'Gabriel Huber',
    familyName: ['Huber'],
    givenName: ['Gabriel'],
    tel: ['1-399-465-0589'],
    email: ['pretium.neque@nislsemconsequat.ca']
  },
  {
    id: 43,
    name: 'George Tyler',
    familyName: ['Tyler'],
    givenName: ['George'],
    tel: ['1-739-571-2737'],
    email: ['blandit.viverra.Donec@dictum.ca']
  },
  {
    id: 44,
    name: 'Asher Carey',
    familyName: ['Carey'],
    givenName: ['Asher'],
    tel: ['1-477-425-4723'],
    email: ['torquent.per.conubia@blanditNamnulla.edu']
  },
  {
    id: 45,
    name: 'Anthony Solomon',
    familyName: ['Solomon'],
    givenName: ['Anthony'],
    tel: ['1-570-753-4296'],
    email: ['risus.Nunc@hendreritconsectetuercursus.com']
  },
  {
    id: 46,
    name: 'Griffith Fuller',
    familyName: ['Fuller'],
    givenName: ['Griffith'],
    tel: ['1-779-242-5342'],
    email: ['Suspendisse@aliquam.ca']
  },
  {
    id: 47,
    name: 'Beau Brewer',
    familyName: ['Brewer'],
    givenName: ['Beau'],
    tel: ['1-664-184-7334'],
    email: ['magna.tellus.faucibus@ultricesposuerecubilia.com']
  },
  {
    id: 48,
    name: 'Jordan Campbell',
    familyName: ['Campbell'],
    givenName: ['Jordan'],
    tel: ['1-593-938-2525'],
    email: ['Curae;.Phasellus@Morbiquis.ca']
  },
  {
    id: 49,
    name: 'Cyrus Cabrera',
    familyName: ['Cabrera'],
    givenName: ['Cyrus'],
    tel: ['1-915-748-1349'],
    email: ['lorem.tristique@acmetus.edu']
  },
  {
    id: 50,
    name: 'Hamilton Boone',
    familyName: ['Boone'],
    givenName: ['Hamilton'],
    tel: ['1-278-421-9845'],
    email: ['non.sapien@quamdignissimpharetra.edu']
  },
  {
    id: 51,
    name: 'Wallace Donovan',
    familyName: ['Donovan'],
    givenName: ['Wallace'],
    tel: ['1-940-175-9334'],
    email: ['justo@lacusMaurisnon.org']
  },
  {
    id: 52,
    name: 'Kirk Buckley',
    familyName: ['Buckley'],
    givenName: ['Kirk'],
    tel: ['1-283-177-6304'],
    email: ['Cras@Morbinon.edu']
  },
  {
    id: 53,
    name: 'Simon Hall',
    familyName: ['Hall'],
    givenName: ['Simon'],
    tel: ['1-269-202-5174'],
    email: ['mus.Proin@dolor.org']
  },
  {
    id: 54,
    name: 'Trevor Rush',
    familyName: ['Rush'],
    givenName: ['Trevor'],
    tel: ['1-865-595-9074'],
    email: ['Fusce@Donec.edu']
  },
  {
    id: 55,
    name: 'Todd Mccormick',
    familyName: ['Mccormick'],
    givenName: ['Todd'],
    tel: ['1-398-916-3514'],
    email: ['at@ornareelit.org']
  },
  {
    id: 56,
    name: 'Yuli Gay',
    familyName: ['Gay'],
    givenName: ['Yuli'],
    tel: ['1-198-196-4256'],
    email: ['Sed.congue.elit@Inornare.edu']
  },
  {
    id: 57,
    name: 'Joseph Frazier',
    familyName: ['Frazier'],
    givenName: ['Joseph'],
    tel: ['1-969-410-7180'],
    email: ['faucibus.ut.nulla@massa.org']
  },
  {
    id: 58,
    name: 'Ali Chase',
    familyName: ['Chase'],
    givenName: ['Ali'],
    tel: ['1-598-924-6112'],
    email: ['eu.elit@necanteMaecenas.edu']
  },
  {
    id: 59,
    name: 'Guy Simpson',
    familyName: ['Simpson'],
    givenName: ['Guy'],
    tel: ['1-558-377-3714'],
    email: ['in@mauriselit.edu']
  },
  {
    id: 60,
    name: 'Ivan Wynn',
    familyName: ['Wynn'],
    givenName: ['Ivan'],
    tel: ['1-274-885-0477'],
    email: ['lobortis.quis@Sed.com']
  },
  {
    id: 61,
    name: 'Preston Carpenter',
    familyName: ['Carpenter'],
    givenName: ['Preston'],
    tel: ['1-758-120-5270'],
    email: ['elit.Curabitur@vehiculaaliquet.edu']
  },
  {
    id: 62,
    name: 'Demetrius Santos',
    familyName: ['Santos'],
    givenName: ['Demetrius'],
    tel: ['1-913-961-7009'],
    email: ['id@magnaPhasellusdolor.com']
  },
  {
    id: 63,
    name: 'Dale Franklin',
    familyName: ['Franklin'],
    givenName: ['Dale'],
    tel: ['1-443-971-0116'],
    email: ['velit.Pellentesque@IntegerurnaVivamus.com']
  },
  {
    id: 64,
    name: 'Abraham Randolph',
    familyName: ['Randolph'],
    givenName: ['Abraham'],
    tel: ['1-368-169-0957'],
    email: ['egestas@maurisidsapien.com']
  },
  {
    id: 65,
    name: 'Hu Avila',
    familyName: ['Avila'],
    givenName: ['Hu'],
    tel: ['1-311-333-8877'],
    email: ['metus@adipiscinglacusUt.com']
  },
  {
    id: 66,
    name: 'Garth Trujillo',
    familyName: ['Trujillo'],
    givenName: ['Garth'],
    tel: ['1-409-494-1231'],
    email: ['commodo.hendrerit.Donec@etnunc.ca']
  },
  {
    id: 67,
    name: 'Quamar Buchanan',
    familyName: ['Buchanan'],
    givenName: ['Quamar'],
    tel: ['1-114-992-7225'],
    email: ['tellus@consequatpurusMaecenas.ca']
  },
  {
    id: 68,
    name: 'Ulysses Bishop',
    familyName: ['Bishop'],
    givenName: ['Ulysses'],
    tel: ['1-485-518-5941'],
    email: ['fermentum.fermentum.arcu@amalesuadaid.com']
  },
  {
    id: 69,
    name: 'Avram Knapp',
    familyName: ['Knapp'],
    givenName: ['Avram'],
    tel: ['1-307-139-5554'],
    email: ['est.ac.mattis@ultricesmauris.ca']
  },
  {
    id: 70,
    name: 'Conan Grant',
    familyName: ['Grant'],
    givenName: ['Conan'],
    tel: ['1-331-936-0280'],
    email: ['turpis@odio.com']
  },
  {
    id: 71,
    name: 'Chester Kemp',
    familyName: ['Kemp'],
    givenName: ['Chester'],
    tel: ['1-554-119-4848'],
    email: ['Aenean.gravida.nunc@eu.org']
  },
  {
    id: 72,
    name: 'Hedley Dudley',
    familyName: ['Dudley'],
    givenName: ['Hedley'],
    tel: ['1-578-607-6287'],
    email: ['Nunc@dignissimtemporarcu.ca']
  },
  {
    id: 73,
    name: 'Jermaine Avila',
    familyName: ['Avila'],
    givenName: ['Jermaine'],
    tel: ['1-860-455-2283'],
    email: ['accumsan@ametdapibusid.ca']
  },
  {
    id: 74,
    name: 'Kamal Hamilton',
    familyName: ['Hamilton'],
    givenName: ['Kamal'],
    tel: ['1-650-389-0920'],
    email: ['Fusce.dolor@nuncsed.ca']
  },
  {
    id: 75,
    name: 'Castor Maxwell',
    familyName: ['Maxwell'],
    givenName: ['Castor'],
    tel: ['1-260-489-7135'],
    email: ['diam.lorem@a.ca']
  },
  {
    id: 76,
    name: 'Lyle Burris',
    familyName: ['Burris'],
    givenName: ['Lyle'],
    tel: ['1-250-343-2038'],
    email: ['eget.lacus@tempordiamdictum.com']
  },
  {
    id: 77,
    name: 'Merrill Dalton',
    familyName: ['Dalton'],
    givenName: ['Merrill'],
    tel: ['1-851-675-1381'],
    email: ['eu.tempor@blanditmattisCras.edu']
  },
  {
    id: 78,
    name: 'Ezekiel Medina',
    familyName: ['Medina'],
    givenName: ['Ezekiel'],
    tel: ['1-389-582-3443'],
    email: ['lectus.sit@interdum.ca']
  },
  {
    id: 79,
    name: 'Len Tran',
    familyName: ['Tran'],
    givenName: ['Len'],
    tel: ['1-434-573-6114'],
    email: ['turpis.Aliquam.adipiscing@montesnasceturridiculus.com']
  },
  {
    id: 80,
    name: 'Len Dominguez',
    familyName: ['Dominguez'],
    givenName: ['Len'],
    tel: ['1-144-489-7487'],
    email: ['augue@Innec.ca']
  },
  {
    id: 81,
    name: 'Paul Lane',
    familyName: ['Lane'],
    givenName: ['Paul'],
    tel: ['1-448-169-4312'],
    email: ['lectus.Cum.sociis@dolornonummyac.org']
  },
  {
    id: 82,
    name: 'Eric Horne',
    familyName: ['Horne'],
    givenName: ['Eric'],
    tel: ['1-124-862-6890'],
    email: ['commodo.tincidunt.nibh@eleifendnuncrisus.com']
  },
  {
    id: 83,
    name: 'Elton Ellis',
    familyName: ['Ellis'],
    givenName: ['Elton'],
    tel: ['1-492-834-0019'],
    email: ['lorem.eu.metus@felis.ca']
  },
  {
    id: 84,
    name: 'Jameson Snyder',
    familyName: ['Snyder'],
    givenName: ['Jameson'],
    tel: ['1-811-590-5893'],
    email: ['fermentum@Nuncmaurissapien.org']
  },
  {
    id: 85,
    name: 'Micah Shelton',
    familyName: ['Shelton'],
    givenName: ['Micah'],
    tel: ['1-402-504-4026'],
    email: ['Nunc.mauris@malesuada.ca']
  },
  {
    id: 86,
    name: 'Evan Lester',
    familyName: ['Lester'],
    givenName: ['Evan'],
    tel: ['1-535-915-3570'],
    email: ['libero@adipiscingfringillaporttitor.org']
  },
  {
    id: 87,
    name: 'Reuben Dalton',
    familyName: ['Dalton'],
    givenName: ['Reuben'],
    tel: ['1-296-598-2504'],
    email: ['tincidunt.vehicula.risus@Craseutellus.com']
  },
  {
    id: 88,
    name: 'Beau Baird',
    familyName: ['Baird'],
    givenName: ['Beau'],
    tel: ['1-525-882-9957'],
    email: ['urna.suscipit.nonummy@facilisisvitae.com']
  },
  {
    id: 89,
    name: 'Hedley Olsen',
    familyName: ['Olsen'],
    givenName: ['Hedley'],
    tel: ['1-945-295-5863'],
    email: ['vulputate.ullamcorper@Vivamusnisi.org']
  },
  {
    id: 90,
    name: 'Oliver Todd',
    familyName: ['Todd'],
    givenName: ['Oliver'],
    tel: ['1-551-447-1296'],
    email: ['Donec.egestas@rutrum.edu']
  },
  {
    id: 91,
    name: 'Keegan Mayo',
    familyName: ['Mayo'],
    givenName: ['Keegan'],
    tel: ['1-351-848-2796'],
    email: ['ridiculus@Nuncsed.ca']
  },
  {
    id: 92,
    name: 'Wang Cote',
    familyName: ['Cote'],
    givenName: ['Wang'],
    tel: ['1-439-568-2013'],
    email: ['Morbi@tinciduntduiaugue.org']
  },
  {
    id: 93,
    name: 'Hyatt Rowe',
    familyName: ['Rowe'],
    givenName: ['Hyatt'],
    tel: ['1-596-765-3807'],
    email: ['eu.erat.semper@enimnonnisi.com']
  },
  {
    id: 94,
    name: 'Cade Wyatt',
    familyName: ['Wyatt'],
    givenName: ['Cade'],
    tel: ['1-988-289-5924'],
    email: ['erat.nonummy@sedpedeCum.com']
  },
  {
    id: 95,
    name: 'Stephen Vincent',
    familyName: ['Vincent'],
    givenName: ['Stephen'],
    tel: ['1-954-435-1259'],
    email: ['nec.euismod@ultricies.ca']
  },
  {
    id: 96,
    name: 'Tobias Cherry',
    familyName: ['Cherry'],
    givenName: ['Tobias'],
    tel: ['1-270-763-1111'],
    email: ['Nulla.aliquet@sit.com']
  },
  {
    id: 97,
    name: 'Keane Trevino',
    familyName: ['Trevino'],
    givenName: ['Keane'],
    tel: ['1-794-929-8599'],
    email: ['sem.semper.erat@Aliquamnecenim.edu']
  },
  {
    id: 98,
    name: 'Kennedy Cooley',
    familyName: ['Cooley'],
    givenName: ['Kennedy'],
    tel: ['1-725-946-1901'],
    email: ['urna.justo@Duismienim.edu']
  },
  {
    id: 99,
    name: 'Lucian Pope',
    familyName: ['Pope'],
    givenName: ['Lucian'],
    tel: ['1-186-946-8356'],
    email: ['justo.Proin@dis.com']
  },
  {
    id: 100,
    name: 'Hu Combs',
    familyName: ['Combs'],
    givenName: ['Hu'],
    tel: ['1-398-488-5222'],
    email: ['faucibus.lectus@nuncsedpede.com']
  }];

  if (('mozContacts' in navigator) && (navigator.mozContacts != null))
    return;

  navigator.mozContacts = {
    find: function fakeContactFind() {
      var request = {result: contacts};
      setTimeout(function() {
        if (request.onsuccess) {
          request.onsuccess();
        }
      }, 0);

      return request;
    },

    save: function fakeContactSave() {
      setTimeout(function() {
        if (request.onsuccess) {
          request.onsuccess();
        }
      }, 0);

      return request;
    }
  };

  if (!('mozContact' in window)) {
    window.mozContact = function() {
      return {
        id: 'undefined',
        givenName: '',
        familyName: '',
        tel: [''],
        email: [''],
        init: function() {}
      };
    };
  }
})(this);

// navigator.mozTelephony
(function(window) {
  var navigator = window.navigator;
  if ('mozTelephony' in navigator)
    return;

  var TelephonyCalls = [];

  navigator.mozTelephony = {
    dial: function(number) {
      var TelephonyCall = {
        number: number,
        state: 'dialing',
        addEventListener: function() {},
        hangUp: function() {},
        removeEventListener: function() {}
      };

      TelephonyCalls.push(TelephonyCall);

      return TelephonyCall;
    },
    addEventListener: function(name, handler) {
    },
    get calls() {
      return TelephonyCalls;
    },
    muted: false,
    speakerEnabled: false,

    // Stubs
    onincoming: null,
    oncallschanged: null
  };
})(this);

// Register a handler to automatically update apps when the app cache
// changes.
(function(window) {
  var cache = window.applicationCache;
  if (!cache)
    return;

  // We can force an update every time by uncommenting the next line:
  // cache.update();

  cache.addEventListener('updateready', function updateReady(evt) {
    // XXX Add a nice UI when an update is ready asking if the user
    // want to reload the application now.
    cache.swapCache();
    window.document.location.reload();
  });
})(this);

// Emulate device buttons. This is groteskly unsafe and should be removed
// soon.
(function(window) {
  var supportedEvents = { keydown: true, keyup: true };
  var listeners = [];

  var originalAddEventListener = window.addEventListener;
  window.addEventListener = function(type, listener, capture) {
    if (this === window && supportedEvents[type]) {
      listeners.push({ type: type, listener: listener, capture: capture });
    }
    originalAddEventListener.call(this, type, listener, capture);
  };

  var originalRemoveEventListener = window.removeEventListener;
  window.removeEventListener = function(type, listener) {
    if (this === window && supportedEvents[type]) {
      var newListeners = [];
      for (var n = 0; n < listeners.length; ++n) {
        if (listeners[n].type == type && listeners[n].listener == listener)
          continue;
        newListeners.push(listeners[n]);
      }
      listeners = newListeners;
    }
    originalRemoveEventListener.call(this, type, listener);
  }

  var KeyEventProto = {
    DOM_VK_HOME: 36
  };

  window.addEventListener('message', function(event) {
    var data = event.data;
    if (typeof data === 'string' && data.indexOf('moz-key-') == 0) {
      var type, key;
      if (data.indexOf('moz-key-down-') == 0) {
        type = 'keydown';
        key = data.substr(13);
      } else if (data.indexOf('moz-key-up-') == 0) {
        type = 'keyup';
        key = data.substr(11);
      } else {
        return;
      }
      key = KeyEvent[key];
      for (var n = 0; n < listeners.length; ++n) {
        if (listeners[n].type == type) {
          var fn = listeners[n].listener;
          var e = Object.create(KeyEventProto);
          e.type = type;
          e.keyCode = key;
          if (typeof fn === 'function')
            fn(e);
          else if (typeof fn === 'object' && fn.handleEvent)
            fn.handleEvent(e);
          if (listeners[n].capture)
            return;
        }
      }
    }
  });
})(this);

// navigator.mozWifiManager
(function(window) {
  var navigator = window.navigator;
  if ('mozWifiManager' in navigator)
    return;

  /** fake network list, where each network object looks like:
    * {
    *   ssid         : SSID string (human-readable name)
    *   bssid        : network identifier string
    *   capabilities : array of strings (supported authentication methods)
    *   signal       : 0-100 signal level (integer)
    *   connected    : boolean state
    * }
    */
  var fakeNetworks = {
    'Mozilla-G': {
      ssid: 'Mozilla-G',
      bssid: 'xx:xx:xx:xx:xx:xx',
      capabilities: ['WPA-EAP'],
      signal: 67,
      connected: false
    },
    'Livebox 6752': {
      ssid: 'Livebox 6752',
      bssid: 'xx:xx:xx:xx:xx:xx',
      capabilities: ['WEP'],
      signal: 32,
      connected: false
    },
    'Mozilla Guest': {
      ssid: 'Mozilla Guest',
      bssid: 'xx:xx:xx:xx:xx:xx',
      capabilities: [],
      signal: 98,
      connected: false
    },
    'Freebox 8953': {
      ssid: 'Freebox 8953',
      bssid: 'xx:xx:xx:xx:xx:xx',
      capabilities: ['WPA2-PSK'],
      signal: 89,
      connected: false
    }
  };

  navigator.mozWifiManager = {
    // true if the wifi is enabled
    enabled: false,

    // enables/disables the wifi
    setEnabled: function fakeSetEnabled(bool) {
      var self = this;
      var request = { result: bool };

      setTimeout(function() {
        if (request.onsuccess)
          request.onsuccess();
      }, 0);

      self.enabled = bool;
      return request;
    },

    // returns a list of visible networks
    getNetworks: function() {
      var request = { result: fakeNetworks };

      setTimeout(function() {
        if (request.onsuccess)
          request.onsuccess();
      }, 2000);

      return request;
    },

    // selects a network
    select: function(network) {
      var self = this;
      var connection = { result: network };
      var networkEvent = { network: network };

      setTimeout(function() {
        if (connection.onsuccess)
          connection.onsuccess();
      }, 0);

      setTimeout(function() {
        if (self.onassociate)
          self.onassociate(networkEvent);
      }, 1000);

      setTimeout(function() {
        self.connected = network;
        network.connected = true;
        if (self.onconnect)
          self.onconnect(networkEvent);
      }, 2000);

      return connection;
    },

    // returns a network object for the currently connected network (if any)
    connected: null
  };
})(this);

// document.mozL10n
(function(window) {
  var gL10nData = {};
  var gTextData = '';
  var gLanguage = '';

  // parser

  function evalString(text) {
    return text.replace(/\\\\/g, '\\')
               .replace(/\\n/g, '\n')
               .replace(/\\r/g, '\r')
               .replace(/\\t/g, '\t')
               .replace(/\\b/g, '\b')
               .replace(/\\f/g, '\f')
               .replace(/\\{/g, '{')
               .replace(/\\}/g, '}')
               .replace(/\\"/g, '"')
               .replace(/\\'/g, "'");
  }

  function parseProperties(text, lang) {
    var reBlank = /^\s*|\s*$/;
    var reComment = /^\s*#|^\s*$/;
    var reSection = /^\s*\[(.*)\]\s*$/;
    var reImport = /^\s*@import\s+url\((.*)\)\s*$/i;

    // parse the *.properties file into an associative array
    var currentLang = '*';
    var supportedLang = [];
    var skipLang = false;
    var data = [];
    var match = '';
    var entries = text.replace(reBlank, '').split(/[\r\n]+/);
    for (var i = 0; i < entries.length; i++) {
      var line = entries[i];

      // comment or blank line?
      if (reComment.test(line))
        continue;

      // section start?
      if (reSection.test(line)) {
        match = reSection.exec(line);
        currentLang = match[1];
        skipLang = (currentLang != lang) && (currentLang != '*');
        continue;
      } else if (skipLang)
        continue;

      // @import rule?
      if (reImport.test(line)) {
        match = reImport.exec(line);
      }

      // key-value pair
      var tmp = line.split('=');
      if (tmp.length > 1)
        data[tmp[0]] = evalString(tmp[1]);
    }

    // find the attribute descriptions, if any
    for (var key in data) {
      var hasAttribute = false;
      var index = key.lastIndexOf('.');
      if (index > 0) {
        var attr = key.substr(index + 1);
        var elt = key.substring(0, index);
        hasAttribute = (elt in data);
      }
      if (hasAttribute) {
        if (typeof gL10nData[elt] === 'string') {
          gL10nData[elt] = {};
          gL10nData[elt].value = data[elt];
          gL10nData[elt].attributes = {};
        }
        gL10nData[elt].attributes[attr] = data[key];
      } else
        gL10nData[key] = data[key];
    }
  }

  function parse(text, lang) {
    gTextData += text;
    // we only support *.properties files at the moment
    return parseProperties(text, lang);
  }

  // load and parse the specified resource file
  function loadResource(href, lang, onSuccess, onFailure) {
    var xhr = new XMLHttpRequest();
    xhr.open('GET', href, true);
    xhr.onreadystatechange = function() {
      if (xhr.readyState == 4) {
        if (xhr.status == 200) {
          parse(xhr.responseText, lang);
          if (onSuccess)
            onSuccess();
        } else {
          if (onFailure)
            onFailure();
        }
      }
    };
    xhr.send(null);
  }

  // load and parse all resources for the specified locale
  function loadLocale(lang, callback) {
    clear();

    // check all <link type="application/l10n" href="..." /> nodes
    // and load the resource files
    var langLinks = document.querySelectorAll('link[type="application/l10n"]');
    var langCount = langLinks.length;

    // start the callback when all resources are loaded
    var onResourceLoaded = null;
    var gResourceCount = 0;
    onResourceLoaded = function() {
      gResourceCount++;
      if (gResourceCount >= langCount) {
        // execute the [optional] callback
        if (callback)
          callback();
        // fire an 'localized' DOM event
        var evtObject = document.createEvent('Event');
        evtObject.initEvent('localized', false, false);
        evtObject.language = lang;
        window.dispatchEvent(evtObject);
      }
    }

    // load all resource files
    function l10nResourceLink(link) {
      var href = link.href;
      var type = link.type;
      this.load = function(lang, callback) {
        var applied = lang;
        loadResource(href, lang, callback, function() {
          console.warn(href + ' not found.');
          applied = '';
        });
        return applied; // return lang if found, an empty string if not found
      };
    }
    gLanguage = lang;
    for (var i = 0; i < langCount; i++) {
      var resource = new l10nResourceLink(langLinks[i]);
      var rv = resource.load(lang, onResourceLoaded);
      if (rv != lang) // lang not found, used default resource instead
        gLanguage = '';
    }
  }

  // replace {{arguments}} with their values
  function substArguments(str, args) {
    var reArgs = /\{\{\s*([a-zA-Z\.]+)\s*\}\}/;
    var match = reArgs.exec(str);
    while (match) {
      if (!match || match.length < 2)
        return str; // argument key not found

      var arg = match[1];
      var sub = '';
      if (arg in args) {
        sub = args[arg];
      }
      else if (arg in gL10nData) {
        sub = gL10nData[arg];
      }
      else {
        return str; // argument value not found
      }

      str = str.substring(0, match.index) + sub +
            str.substr(match.index + match[0].length);
      match = reArgs.exec(str);
    }
    return str;
  }

  // translate a string
  function translateString(key, args) {
    var str = gL10nData[key];
    if (!str)
      return '{{' + key + '}}';
    // key is found, get the raw string and look for {{arguments}}
    str = gL10nData[key].value || gL10nData[key];
    return substArguments(str, args);
  }

  // translate an HTML element
  function translateElement(element) {
    if (!element || !element.dataset)
      return;

    // translate the element
    var key = element.dataset.l10nId;
    var data = gL10nData[key];
    if (!data)
      return;

    // get arguments (if any)
    // TODO: implement a more flexible parser
    var args = {};
    if (element.dataset.l10nArgs) try {
      args = JSON.parse(element.dataset.l10nArgs);
    } catch (e) {}

    // element content
    var str = data.value || data;
    element.textContent = substArguments(str, args);

    // list of translatable attributes
    var attrList = ['title', 'accesskey', 'alt', 'longdesc'];
    var attrCount = attrList.length;

    // element attributes
    if (data.attributes) {
      for (var j = 0; j < attrCount; j++) {
        var attrName = attrList[j];
        var attrValue = substArguments(data.attributes[attrName], args);
        if (attrValue && element.hasAttribute(attrName))
          element.setAttribute(attrName, attrValue);
      }
    }
  }

  // translate an HTML subtree
  function translateFragment(element) {
    element = element || document.querySelector('html');

    // check all translatable children (= w/ a `data-l10n-id' attribute)
    var children = element.querySelectorAll('*[data-l10n-id]');
    var elementCount = children.length;
    for (var i = 0; i < elementCount; i++)
      translateElement(children[i]);

    // translate element itself if necessary
    if (element.dataset.l10nId)
      translateElement(element);
  }

  // clear all l10n data
  function clear() {
    gL10nData = {};
    gTextData = '';
    gLanguage = '';
  }

  // load the default locale on startup
  window.addEventListener('DOMContentLoaded', function() {
    if (navigator.mozSettings) {
      var req = navigator.mozSettings.get('language.current');
      req.onsuccess = function() {
        loadLocale(req.result.value, translateFragment);
      };
      req.onerror = function() {
        loadLocale(navigator.language, translateFragment);
      };
    }
    else {
      loadLocale(navigator.language, translateFragment);
    }
  });

  // Public API
  document.mozL10n = {
    // get|set a localized string
    get: translateString,
    set: function(key, val) { gL10nData[key] = val; },

    // get|set the document language
    get language() { return gLanguage; },
    set language(lang) { loadLocale(lang, translateFragment); },

    // get the direction (ltr|rtl) of the current language
    get direction() {
      // http://www.w3.org/International/questions/qa-scripts
      // Arabic, Hebrew, Farsi, Pashto, Urdu
      var rtlList = ['ar', 'he', 'fa', 'ps', 'ur'];
      return (rtlList.indexOf(gLanguage) >= 0) ? 'rtl' : 'ltr';
    }
  };
})(this);<|MERGE_RESOLUTION|>--- conflicted
+++ resolved
@@ -8,7 +8,6 @@
   var navigator = window.navigator;
   var webapps = [];
 
-<<<<<<< HEAD
   function loadManifest(app) {
     var xhr = new XMLHttpRequest();
     var href = '../' + app.origin + '/manifest.webapp';
@@ -21,470 +20,6 @@
     };
     xhr.send(null);
   }
-=======
-  var webapps = [
-                 { // dialer
-                   'installOrigin': 'http://gaiamobile.org:8888',
-                   'origin': '../dialer',
-                   'receipt': null,
-                   'installTime': 1323339869000,
-                   manifest: {
-                     'name': 'Dialer',
-                     'description': 'Gaia Dialer',
-                     'launch_path': '/dialer.html',
-                     'developer': {
-                       'name': 'The Gaia Team',
-                       'url': 'https://github.com/andreasgal/gaia'
-                     },
-                     'icons': {
-                       '120': '/style/icons/Phone.png'
-                     }
-                   }
-                 },
-                 { // sms
-                   'installOrigin': 'http://gaiamobile.org:8888',
-                   'origin': '../sms',
-                   'receipt': null,
-                   'installTime': 1323339869000,
-                   manifest: {
-                     'name': 'Messages',
-                     'description': 'Gaia Messages',
-                     'launch_path': '/sms.html',
-                     'developer': {
-                       'name': 'The Gaia Team',
-                       'url': 'https://github.com/andreasgal/gaia'
-                     },
-                     'icons': {
-                       '120': '/style/icons/Messages.png'
-                     }
-                   }
-                 },
-                 { // browser
-                   installOrigin: 'http://gaiamobile.org:8888',
-                   origin: '../browser',
-                   receipt: null,
-                   installTime: 1323339869000,
-                   manifest: {
-                     'name': 'Browser',
-                     'description': 'Gaia Web Browser',
-                     'launch_path': '/browser.html',
-                     'developer': {
-                       'name': 'The Gaia Team',
-                       'url': 'https://github.com/andreasgal/gaia'
-                     },
-                     'icons': {
-                       '120': '/style/icons/Browser.png'
-                     }
-                   }
-                 },
-                 { // maps
-                   installOrigin: 'http://gaiamobile.org:8888',
-                   origin: '../maps',
-                   receipt: null,
-                   installTime: 1323339869000,
-                   manifest: {
-                     'name': 'Maps',
-                     'description': 'Google Maps',
-                     'launch_path': '/maps.html',
-                     'developer': {
-                       'name': 'The Gaia Team',
-                       'url': 'https://github.com/andreasgal/gaia'
-                     },
-                     'icons': {
-                       '120': '/style/icons/Maps.png'
-                     }
-                   }
-                 },
-                 { // camera
-                   'installOrigin': 'http://gaiamobile.org:8888',
-                   'origin': '../camera',
-                   'receipt': null,
-                   'installTime': 1323339869000,
-                   manifest: {
-                     'name': 'Camera',
-                     'description': 'Gaia Camera',
-                     'launch_path': '/camera.html',
-                     'hackKillMe': true,
-                     'developer': {
-                       'name': 'The Gaia Team',
-                       'url': 'https://github.com/andreasgal/gaia'
-                     },
-                     'icons': {
-                       '120': '/style/icons/Camera.png'
-                     }
-                   }
-                 },
-                 { // gallery
-                   'installOrigin': 'http://gaiamobile.org:8888',
-                   'origin': '../gallery',
-                   'receipt': null,
-                   'installTime': 1323339869000,
-                   manifest: {
-                     'name': 'Gallery',
-                     'description': 'Gaia Gallery',
-                     'launch_path': '/gallery.html',
-                     'developer': {
-                       'name': 'The Gaia Team',
-                       'url': 'https://github.com/andreasgal/gaia'
-                     },
-                     'icons': {
-                       '120': '/style/icons/Gallery.png'
-                     }
-                   }
-                 },
-                 { // video
-                   'installOrigin': 'http://gaiamobile.org:8888',
-                   'origin': '../video',
-                   'receipt': null,
-                   'installTime': 1323339869000,
-                   manifest: {
-                     'name': 'Video',
-                     'description': 'Gaia Video',
-                     'launch_path': '/video.html',
-                     'hackKillMe': true,
-                     'developer': {
-                       'name': 'The Gaia Team',
-                       'url': 'https://github.com/andreasgal/gaia'
-                     },
-                     'icons': {
-                       '120': '/style/icons/Video.png'
-                     },
-                     'fullscreen': true
-                   }
-                 },
-                 { // facebook
-                   'installOrigin': 'http://www.facebook.com',
-                   'origin': 'http://touch.facebook.com',
-                   'receipt': null,
-                   'installTime': 1323339869000,
-                   manifest: {
-                     'name': 'Facebook',
-                     'description': 'Facebook Mobile Application',
-                     'launch_path': '/',
-                     'developer': {
-                       'name': 'Facebook',
-                       'url': 'http://www.facebook.com/'
-                     },
-                     'icons': {
-                       '120': '/style/icons/Facebook.png'
-                     }
-                   }
-                 },
-                 { // market
-                   'installOrigin': 'http://gaiamobile.org:8888',
-                   'origin': '../market',
-                   'receipt': null,
-                   'installTime': 1323339869000,
-                   manifest: {
-                     'name': 'Market',
-                     'description': 'Market for downloading and installing apps',
-                     'launch_path': '/market.html',
-                     'developer': {
-                       'name': 'The Gaia Team',
-                       'url': 'https://github.com/andreasgal/gaia'
-                     },
-                     'icons': {
-                       '120': '/style/icons/Market.png'
-                     }
-                   }
-                 },
-                 { // music
-                   'installOrigin': 'http://gaiamobile.org:8888',
-                   'origin': '../music',
-                   'receipt': null,
-                   'installTime': 1323339869000,
-                   manifest: {
-                     'name': 'Music',
-                     'description': 'Gaia Music',
-                     'launch_path': '/music.html',
-                     'developer': {
-                       'name': 'The Gaia Team',
-                       'url': 'https://github.com/andreasgal/gaia'
-                     },
-                     'icons': {
-                       '120': '/style/icons/Music.png'
-                     }
-                   }
-                 },
-                 { // mail
-                   installOrigin: 'http://mail.google.com',
-                   origin: 'http://mail.google.com',
-                   receipt: null,
-                   installTime: 1323339869000,
-                   manifest: {
-                     'name': 'Mail',
-                     'description': 'GMail',
-                     'launch_path': '/mail/mu',
-                     'developer': {
-                       'name': 'Google',
-                       'url': 'http://google.com'
-                     },
-                     'icons': {
-                       '120': '/style/icons/GMail.png'
-                     }
-                   }
-                 },
-                 { // calendar
-                   installOrigin: 'http://google.com',
-                   origin: 'http://google.com',
-                   receipt: null,
-                   installTime: 1323339869000,
-                   manifest: {
-                     'name': 'Calendar',
-                     'description': 'Google Calendar',
-                     'launch_path': '/calendar/gp',
-                     'developer': {
-                       'name': 'Google',
-                       'url': 'http://google.com'
-                     },
-                     'icons': {
-                       '120': '/style/icons/GoogleCalendar.png'
-                     }
-                   }
-                 },
-                 { // zimbra
-                   installOrigin: 'https://mail.mozilla.com',
-                   origin: 'https://mail.mozilla.com',
-                   receipt: null,
-                   installTime: 1323339869000,
-                   manifest: {
-                     'name': 'Zimbra',
-                     'description': 'Mozilla Zimbra Mail',
-                     'launch_path': '/zimbra/m',
-                     'developer': {
-                       'name': 'Zimbra',
-                       'url': 'http://zimbra.com'
-                     },
-                     'icons': {
-                       '120': '/style/icons/Zimbra.png'
-                     }
-                   }
-                 },
-                 { // settings
-                   'installOrigin': 'http://gaiamobile.org:8888',
-                   'origin': '../settings',
-                   'receipt': null,
-                   'installTime': 1323339869000,
-                   manifest: {
-                     'name': 'Settings',
-                     'description': 'Gaia Settings',
-                     'launch_path': '/settings.html',
-                     'developer': {
-                       'name': 'The Gaia Team',
-                       'url': 'https://github.com/andreasgal/gaia'
-                     },
-                     'icons': {
-                       '120': '/style/icons/Settings.png'
-                     }
-                   }
-                 },
-                 { // clock
-                   installOrigin: 'http://gaiamobile.org:8888',
-                   origin: '../clock',
-                   receipt: null,
-                   installTime: 1323339869000,
-                   manifest: {
-                     'name': 'Clock',
-                     'description': 'Gaia Clock',
-                     'launch_path': '/clock.html',
-                     'developer': {
-                       'name': 'The Gaia Team',
-                       'url': 'https://github.com/andreasgal/gaia'
-                     },
-                     'icons': {
-                       '120': '/style/icons/Clock.png'
-                     }
-                   }
-                 },
-                 { // webgl demo
-                   'installOrigin': 'http://www.everyday3d.com/j3d/demo',
-                   'origin': '../crystalskull',
-                   'receipt': null,
-                   'installTime': 1323339869000,
-                   manifest: {
-                     'name': 'Crystal Skull',
-                     'description': 'Demo of WebGL',
-                     'launch_path': '/crystalskull.html',
-                     'hackKillMe': true,
-                     'developer': {
-                       'name': 'Unknown',
-                       'url': 'http://www.everyday3d.com/j3d/demo/004_Glass.html'
-                     },
-                     'icons': {
-                       '120': '/style/icons/CrystalSkull.png'
-                     },
-                     'fullscreen': true
-                   }
-                 },
-                 { // video cube demo
-                   'installOrigin': 'http://www.everyday3d.com/j3d/demo',
-                   'origin': '../cubevid',
-                   'receipt': null,
-                   'installTime': 1323339869000,
-                   manifest: {
-                     'name': 'VideoCube',
-                     'description': 'Demo of WebGL',
-                     'launch_path': '/index.html',
-                     'hackKillMe': true,
-                     'developer': {
-                       'name': 'Unknown',
-                       'url': 'http://www.everyday3d.com/j3d/demo/004_Glass.html'
-                     },
-                     'icons': {
-                       '120': '/style/icons/VideoCube.png'
-                     },
-                     'fullscreen': true
-                   }
-                 },
-                 { // PenguinPop
-                   'installOrigin': 'http://goosypets.com/html5games/whac',
-                   'origin': '../penguinpop',
-                   'receipt': null,
-                   'installTime': 1323339869000,
-                   manifest: {
-                     'name': 'Penguin Pop',
-                     'description': 'Penguin Pop by TweenSoft.com',
-                     'launch_path': '/penguinpop.html',
-                     'developer': {
-                       'name': 'TweenSoft.com',
-                       'url': 'http://goosypets.com/html5games/whac/'
-                     },
-                     'icons': {
-                       '120': '/style/icons/PenguinPop.png'
-                     }
-                   }
-                 },
-                 { // TowerJelly
-                   'installOrigin': 'http://goosypets.com/html5games/tower/',
-                   'origin': '../towerjelly',
-                   'receipt': null,
-                   'installTime': 1323339869000,
-                   manifest: {
-                     'name': 'Tower Jelly',
-                     'description': 'Tower Jelly by TweenSoft.com',
-                     'launch_path': '/towerjelly.html',
-                     'developer': {
-                       'name': 'TweenSoft.com',
-                       'url': 'http://goosypets.com/html5games/tower/'
-                     },
-                     'icons': {
-                       '120': '/style/icons/TowerJelly.png'
-                     }
-                   }
-                 },
-                 { // cut the rope
-                   'installOrigin': 'http://cuttherope.ie/',
-                   'origin': 'http://cuttherope.ie/',
-                   'receipt': null,
-                   'installTime': 1323339869000,
-                   manifest: {
-                     'name': 'Cut The Rope',
-                     'description': 'http://cuttherope.ie',
-                     'launch_path': '',
-                     'orientation': 'landscape-primary',
-                     'fullscreen': true,
-                     'hackKillMe': true,
-                     'developer': {
-                       'name': 'ZeptoLab',
-                       'url': 'http://cuttherope.ie'
-                     },
-                     'icons': {
-                       '120': '/style/icons/CutTheRope.png'
-                     }
-                   }
-                 },
-                 { // wikipedia
-                   'installOrigin': 'http://www.wikipedia.org/',
-                   'origin': 'http://en.m.wikipedia.org/',
-                   'receipt': null,
-                   'installTime': 1323339869000,
-                   manifest: {
-                     'name': 'Wikipedia',
-                     'description': 'Wikipedia Mobile Application',
-                     'launch_path': '/',
-                     'developer': {
-                       'name': 'Wikipedia',
-                       'url': 'http://www.wikipedia.org/'
-                     },
-                     'icons': {
-                       '120': '/style/icons/Wikipedia.png'
-                     }
-                   }
-                 },
-                 { // CNN
-                   'installOrigin': 'http://m.cnn.com/',
-                   'origin': 'http://m.cnn.com/',
-                   'receipt': null,
-                   'installTime': 1323339869000,
-                   manifest: {
-                     'name': 'CNN',
-                     'description': 'CNN Mobile Application',
-                     'launch_path': '/',
-                     'developer': {
-                       'name': 'CNN',
-                       'url': 'http://www.cnn.com/'
-                     },
-                     'icons': {
-                       '120': '/style/icons/CNN.png'
-                     }
-                   }
-                 },
-                 { // BBC
-                   'installOrigin': 'http://m.bbc.co.uk/',
-                   'origin': 'http://m.bbc.co.uk/',
-                   'receipt': null,
-                   'installTime': 1323339869000,
-                   manifest: {
-                     'name': 'BBC',
-                     'description': 'BBC Mobile Application',
-                     'launch_path': '/',
-                     'developer': {
-                       'name': 'BBC',
-                       'url': 'http://www.bbc.co.uk/'
-                     },
-                     'icons': {
-                       '120': '/style/icons/BBC.png'
-                     }
-                   }
-                 },
-                 { // NY Times
-                   'installOrigin': 'http://www.nytimes.com/',
-                   'origin': 'http://m.nytimes.com/',
-                   'receipt': null,
-                   'installTime': 1323339869000,
-                   manifest: {
-                     'name': 'NY Times',
-                     'description': 'NY Times Mobile Application',
-                     'launch_path': '/',
-                     'developer': {
-                       'name': 'NY Times',
-                       'url': 'http://www.nytimes.com/'
-                     },
-                     'icons': {
-                       '120': '/style/icons/NYT.png'
-                     }
-                   }
-                 },
-                 { // Calculator
-                   'installOrigin': 'http://gaiamobile.org:8888',
-                   'origin': '../calculator',
-                   'receipt': null,
-                   'installTime': 1323339869000,
-                   manifest: {
-                     'name': 'Calculator',
-                     'description': 'Gaia Settings',
-                     'launch_path': '/calculator.html',
-                     'developer': {
-                       'name': 'The Gaia Team',
-                       'url': 'https://github.com/andreasgal/gaia'
-                     },
-                     'icons': {
-                       '120': '/style/icons/Calculator.png'
-                     }
-                   }
-                 }
-  ];
->>>>>>> e3804f0b
 
   function getWebApps() {
     var xhr = new XMLHttpRequest();
