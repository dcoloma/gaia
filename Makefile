###############################################################################
# Global configurations                                                       #
#                                                                             #
# GAIA_DOMAIN : change that if you plan to use a different domain to update   #
#               your applications or want to use a local domain               #
#                                                                             #
# HOMESCREEN  : url of the homescreen to start on                             #
#                                                                             #
# ADB         : if you use a device and plan to send update it with your work #
#               you need to have adb in your path or you can edit this line to#
#               specify its location.                                         #
#                                                                             #
# DEBUG       : debug mode enables mode output on the console and disable the #
#               the offline cache. This is mostly for desktop debugging.      #
#                                                                             #
# REPORTER    : Mocha reporter to use for test output.                        #
#                                                                             #
###############################################################################
GAIA_DOMAIN?=gaiamobile.org

HOMESCREEN?=http://system.$(GAIA_DOMAIN)

ADB?=adb

DEBUG?=0

REPORTER=Spec


###############################################################################
# The above rules generate the profile/ folder and all its content.           #
# The profile folder content depends on different rules:                      #
#  1. webapp manifest                                                         #
#     A directory structure representing the applications installed using the #
#     Apps API. In Gaia all applications use this method.                     #
#     See https://developer.mozilla.org/en/Apps/Apps_JavaScript_API           #
#                                                                             #
#  2. offline                                                                 #
#     An Application Cache database containing Gaia apps, so the phone can be #
#     used offline and application can be updated easily. For details about it#
#     see: https://developer.mozilla.org/en/Using_Application_Cache           #
#                                                                             #
#  3. preferences                                                             #
#     A preference file used by the platform to configure permissions         #
#                                                                             #
###############################################################################

# In debug mode the offline cache is not used (even if it is generated) and
# Gaia is loaded by a built-in web server via port GAIA_PORT.
#
# XXX For now the name of the domain should be mapped to localhost manually
# by editing /etc/hosts on linux/mac. This steps would not be required
# anymore once https://bugzilla.mozilla.org/show_bug.cgi?id=722197 will land.
ifeq ($(DEBUG),1)
GAIA_PORT?=:8080
else
GAIA_PORT?=
endif


# what OS are we on?
SYS=$(shell uname -s)
ARCH=$(shell uname -m)

ifeq ($(SYS),Darwin)
MD5SUM = md5 -r
SED_INPLACE_NO_SUFFIX = sed -i ''
DOWNLOAD_CMD = curl -s -O
else
MD5SUM = md5sum -b
SED_INPLACE_NO_SUFFIX = sed -i
DOWNLOAD_CMD = wget
endif

# Test agent setup
TEST_AGENT_DIR=tools/test-agent/
ifeq ($(strip $(NODEJS)),)
	NODEJS := `which node`
endif

ifeq ($(strip $(NPM)),)
	NPM := `which npm`
endif

TEST_AGENT_CONFIG="./apps/test-agent/config.json"

#Marionette testing variables
#make sure we're python 2.7.x
ifeq ($(strip $(PYTHON_27)),)
PYTHON_27 := `which python`
endif
PYTHON_FULL := $(wordlist 2,4,$(subst ., ,$(shell $(PYTHON_27) --version 2>&1)))
PYTHON_MAJOR := $(word 1,$(PYTHON_FULL))
PYTHON_MINOR := $(word 2,$(PYTHON_FULL))
MARIONETTE_HOST ?= localhost
MARIONETTE_PORT ?= 2828
TEST_DIRS ?= $(CURDIR)/tests

# Generate profile/
profile: stamp-commit-hash update-offline-manifests preferences webapp-manifests test-agent-config offline extensions
	@echo "\nProfile Ready: please run [b2g|firefox] -profile $(CURDIR)/profile"

LANG=POSIX # Avoiding sort order differences between OSes

# Generate profile/webapps/
# We duplicate manifest.webapp to manifest.webapp and manifest.json
# to accommodate Gecko builds without bug 757613. Should be removed someday.
webapp-manifests:
	@echo "Generated webapps"
	@mkdir -p profile/webapps
	@echo { > profile/webapps/webapps.json
	@cd apps; \
	for d in `find * -maxdepth 0 -type d` ;\
	do \
	  if [ -f $$d/manifest.webapp ]; \
		then \
		  mkdir -p ../profile/webapps/$$d; \
		  cp $$d/manifest.webapp ../profile/webapps/$$d/manifest.webapp  ;\
		  cp $$d/manifest.webapp ../profile/webapps/$$d/manifest.json  ;\
                  (\
			echo \"$$d\": { ;\
			echo \"origin\": \"http://$$d.$(GAIA_DOMAIN)$(GAIA_PORT)\", ;\
			echo \"installOrigin\": \"http://$$d.$(GAIA_DOMAIN)$(GAIA_PORT)\", ;\
			echo \"receipt\": null, ;\
			echo \"installTime\": 132333986000, ;\
			echo \"manifestURL\": \"http://$$d.$(GAIA_DOMAIN)$(GAIA_PORT)/manifest.webapp\" ;\
			echo },) >> ../profile/webapps/webapps.json;\
		fi \
	done
	@cd external-apps; \
	for d in `find * -maxdepth 0 -type d` ;\
	do \
	  if [ -f $$d/manifest.webapp ]; \
		then \
		  mkdir -p ../profile/webapps/$$d; \
		  cp $$d/manifest.webapp ../profile/webapps/$$d/manifest.webapp  ;\
                  (\
			echo \"$$d\": { ;\
			echo \"origin\": \"`cat $$d/origin`\", ;\
			echo \"installOrigin\": \"`cat $$d/origin`\", ;\
			echo \"receipt\": null, ;\
			echo \"installTime\": 132333986000, ;\
			echo \"manifestURL\": \"`cat $$d/origin`/manifest.webapp\" ;\
			echo },) >> ../profile/webapps/webapps.json;\
		fi \
	done
	@$(SED_INPLACE_NO_SUFFIX) -e '$$s|,||' profile/webapps/webapps.json
	@echo } >> profile/webapps/webapps.json
	@cat profile/webapps/webapps.json
	@echo "Done"


# Generate profile/OfflineCache/
offline: install-xulrunner
ifneq ($(DEBUG),1)
	@echo "Building offline cache"
	@rm -rf profile/OfflineCache
	@mkdir -p profile/OfflineCache
	@cd ..
	$(XULRUNNER) $(XPCSHELL) -e 'const GAIA_DIR = "$(CURDIR)"; const PROFILE_DIR = "$(CURDIR)/profile"; const GAIA_DOMAIN = "$(GAIA_DOMAIN)$(GAIA_PORT)"' build/offline-cache.js
	@echo "Done"
endif


# The install-xulrunner target arranges to get xulrunner downloaded and sets up
# some commands for invoking it. But it is platform dependent
XULRUNNER_BASE_URL=http://ftp.mozilla.org/pub/mozilla.org/xulrunner
ifeq ($(SYS),Darwin)
# We're on a mac
XULRUNNER_DOWNLOAD=$(XULRUNNER_BASE_URL)/nightly/2012/05/2012-05-08-03-05-17-mozilla-central/xulrunner-15.0a1.en-US.mac-x86_64.sdk.tar.bz2
XULRUNNER=./xulrunner-sdk/bin/run-mozilla.sh
XPCSHELL=./xulrunner-sdk/bin/xpcshell

install-xulrunner:
	test -d xulrunner-sdk || ($(DOWNLOAD_CMD) $(XULRUNNER_DOWNLOAD) && tar xjf xulrunner*.tar.bz2 && rm xulrunner*.tar.bz2)

else
# Not a mac: assume linux
# Linux only!
# downloads and installs locally xulrunner to run the xpchsell
# script that creates the offline cache
ifeq ($(ARCH),x86_64)
XULRUNNER_DOWNLOAD=$(XULRUNNER_BASE_URL)/releases/11.0/runtimes/xulrunner-11.0.en-US.linux-x86_64.tar.bz2
else
XULRUNNER_DOWNLOAD=$(XULRUNNER_BASE_URL)/releases/11.0/runtimes/xulrunner-11.0.en-US.linux-i686.tar.bz2
endif
XULRUNNER=./xulrunner/run-mozilla.sh
XPCSHELL=./xulrunner/xpcshell

install-xulrunner :
	test -d xulrunner || ($(DOWNLOAD_CMD) $(XULRUNNER_DOWNLOAD) && tar xjf xulrunner*.tar.bz2 && rm xulrunner*.tar.bz2)
endif

settingsdb :
ifeq ($(SYS),Darwin)
	@echo "B2G pre-populate settings DB."
	$(XULRUNNER) $(XPCSHELL) -e 'const PROFILE_DIR = "$(CURDIR)/profile"' build/settings.js
else 
<<<<<<< HEAD
	@echo "Can't populate on Linux."
=======
	@echo "Can't populate on Linux. You can still install."
>>>>>>> 7b29481a
endif

DB_TARGET_PATH = /data/b2g/mozilla/`$(ADB) shell ls -1 /data/b2g/mozilla/ | grep default | tr -d [:cntrl:]`/indexedDB
ifneq ($(SYS),Darwin)
<<<<<<< HEAD
DB_SOURCE_PATH = $(CURDIR)/build
=======
DB_SOURCE_PATH = $(CURDIR)/build/indexeddb
>>>>>>> 7b29481a
else
DB_SOURCE_PATH = profile/indexedDB/chrome
endif
.PHONY: install-settingsdb
install-settingsdb: settingsdb install-xulrunner
	$(ADB) start-server
	$(ADB) push $(DB_SOURCE_PATH)/2588645841ssegtnti ${DB_TARGET_PATH}/chrome/2588645841ssegtnti
	$(ADB) push $(DB_SOURCE_PATH)/2588645841ssegtnti.sqlite ${DB_TARGET_PATH}/chrome/2588645841ssegtnti.sqlite
	$(ADB) shell kill $(shell $(ADB) shell toolbox ps | grep "b2g" | awk '{ print $$2; }')
	@echo 'Rebooting b2g now. '

# Generate profile/prefs.js
preferences: install-xulrunner
	@echo "Generating prefs.js..."
	@mkdir -p profile
	$(XULRUNNER) $(XPCSHELL) -e 'const GAIA_DIR = "$(CURDIR)"; const PROFILE_DIR = "$(CURDIR)/profile"; const GAIA_DOMAIN = "$(GAIA_DOMAIN)$(GAIA_PORT)"; const DEBUG = $(DEBUG); const HOMESCREEN = "$(HOMESCREEN)"; GAIA_PORT = "$(GAIA_PORT)"' build/preferences.js
	@echo "Done"


# Generate profile/extensions
EXT_DIR=profile/extensions
extensions:
	@echo "Generating extensions..."
	@mkdir -p profile
	@rm -rf $(EXT_DIR)
ifeq ($(DEBUG),1)
	cp -r tools/extensions $(EXT_DIR)
	# httpd
	@$(SED_INPLACE_NO_SUFFIX) -e 's|@GAIA_DIR@|$(CURDIR)|g' $(EXT_DIR)/httpd@gaiamobile.org
	@$(SED_INPLACE_NO_SUFFIX) -e 's|@GAIA_DOMAIN@|$(GAIA_DOMAIN)|g' $(EXT_DIR)/httpd/content/httpd.js
	@$(SED_INPLACE_NO_SUFFIX) -e 's|@GAIA_DIR@|$(CURDIR)|g' $(EXT_DIR)/httpd/content/loader.js
	@$(SED_INPLACE_NO_SUFFIX) -e 's|@GAIA_DOMAIN@|$(GAIA_DOMAIN)|g' $(EXT_DIR)/httpd/content/loader.js
	@$(SED_INPLACE_NO_SUFFIX) -e 's|@GAIA_PORT@|$(subst :,,$(GAIA_PORT))|g' $(EXT_DIR)/httpd/content/loader.js
endif
	@echo "Done"



###############################################################################
# Tests                                                                       #
###############################################################################

MOZ_TESTS = "$(MOZ_OBJDIR)/_tests/testing/mochitest"
INJECTED_GAIA = "$(MOZ_TESTS)/browser/gaia"

TEST_PATH=gaia/tests/${TEST_FILE}

.PHONY: tests
tests: webapp-manifests offline
	echo "Checking if the mozilla build has tests enabled..."
	test -d $(MOZ_TESTS) || (echo "Please ensure you don't have |ac_add_options --disable-tests| in your mozconfig." && exit 1)
	echo "Checking the injected Gaia..."
	test -L $(INJECTED_GAIA) || ln -s $(CURDIR) $(INJECTED_GAIA)
	TEST_PATH=$(TEST_PATH) make -C $(MOZ_OBJDIR) mochitest-browser-chrome EXTRA_TEST_ARGS="--browser-arg=\"\" --extra-profile-file=$(CURDIR)/profile/webapps --extra-profile-file=$(CURDIR)/profile/OfflineCache --extra-profile-file=$(CURDIR)/profile/user.js"

.PHONY: common-install
common-install:
	@test -x $(NODEJS) || (echo "Please Install NodeJS -- (use aptitude on linux or homebrew on osx)" && exit 1 )
	@test -x $(NPM) || (echo "Please install NPM (node package manager) -- http://npmjs.org/" && exit 1 )

	cd $(TEST_AGENT_DIR) && npm install .

.PHONY: update-common
update-common: common-install
	mkdir -p common/vendor/test-agent/
	mkdir -p common/vendor/marionette-client/
	mkdir -p common/vendor/chai/
	rm -f common/vendor/test-agent/test-agent*.js
	rm -f common/vendor/marionette-client/*.js
	rm -f common/vendor/chai/*.js
	cp $(TEST_AGENT_DIR)/node_modules/test-agent/test-agent.js common/vendor/test-agent/
	cp $(TEST_AGENT_DIR)/node_modules/test-agent/test-agent.css common/vendor/test-agent/
	cp $(TEST_AGENT_DIR)/node_modules/marionette-client/marionette.js common/vendor/marionette-client/
	cp $(TEST_AGENT_DIR)/node_modules/chai/chai.js common/vendor/chai/

# Create the json config file
# for use with the test agent GUI
test-agent-config: test-agent-bootstrap-apps
	@rm -f $(TEST_AGENT_CONFIG)
	@touch $(TEST_AGENT_CONFIG)
	@echo '{"tests": [' >> $(TEST_AGENT_CONFIG)

	# Build json array of all test files
	@(find ./apps -name "*_test.js" | \
		sed 's:./apps/::' | \
		sed 's:\(.*\):"\1":' | \
		sed -e ':a' -e 'N' -e '$$!ba' -e 's/\n/,\
	/g') >> $(TEST_AGENT_CONFIG)

	@echo '  ]}' >> $(TEST_AGENT_CONFIG);
	@echo "Built test ui config file: $(TEST_AGENT_CONFIG)"


.PHONY: test-agent-bootstrap-apps
test-agent-bootstrap-apps:
	for d in `find apps/* -maxdepth 0 -type d` ;\
	do \
		  mkdir -p $$d/test/unit ; \
		  mkdir -p $$d/test/integration ; \
			cp -f ./common/test/boilerplate/_proxy.html $$d/test/unit/_proxy.html; \
			cp -f ./common/test/boilerplate/_sandbox.html $$d/test/unit/_sandbox.html; \
	done
	@echo "Done bootstrapping test proxies/sandboxes";

# Temp make file method until we can switch
# over everything in test
.PHONY: test-agent-test
test-agent-test:
	@$(TEST_AGENT_DIR)/node_modules/test-agent/bin/js-test-agent test --reporter $(REPORTER)

.PHONY: test-agent-server
test-agent-server: common-install
	$(TEST_AGENT_DIR)/node_modules/test-agent/bin/js-test-agent server -c ./$(TEST_AGENT_DIR)/test-agent-server.js --http-path . --growl

.PHONY: marionette
marionette:
#need the profile
	test -d $(GAIA)/profile || $(MAKE) profile
ifneq ($(PYTHON_MAJOR), 2)
	@echo "Python 2.7.x is needed for the marionette client. You can set the PYTHON_27 variable to your python2.7 path." && exit 1
endif
ifneq ($(PYTHON_MINOR), 7)
	@echo "Python 2.7.x is needed for the marionette client. You can set the PYTHON_27 variable to your python2.7 path." && exit 1
endif
ifeq ($(strip $(MC_DIR)),)
	@echo "Please have the MC_DIR environment variable point to the top of your mozilla-central tree." && exit 1
endif
#if B2G_BIN is defined, we will run the b2g binary, otherwise, we assume an instance is running
ifneq ($(strip $(B2G_BIN)),)
	cd $(MC_DIR)/testing/marionette/client/marionette && \
	sh venv_test.sh $(PYTHON_27) --address=$(MARIONETTE_HOST):$(MARIONETTE_PORT) --b2gbin=$(B2G_BIN) $(TEST_DIRS)
else
	cd $(MC_DIR)/testing/marionette/client/marionette && \
	sh venv_test.sh $(PYTHON_27) --address=$(MARIONETTE_HOST):$(MARIONETTE_PORT) $(TEST_DIRS)
endif

###############################################################################
# Utils                                                                       #
###############################################################################


# Generate a text file containing the current changeset of Gaia
# XXX I wonder if this should be a replace-in-file hack. This would let us
#     let us remove the update-offline-manifests target dependancy of the
#     default target.
stamp-commit-hash:
	(if [ -d ./.git ]; then \
	  git log -1 --format="%H%n%at" HEAD > apps/settings/gaia-commit.txt; \
	else \
	  echo 'Unknown Git commit; build date shown here.' > apps/settings/gaia-commit.txt; \
	  date +%s >> apps/settings/gaia-commit.txt; \
	fi)

# Erase all the indexedDB databases on the phone, so apps have to rebuild them.
delete-databases:
	$(ADB) shell rm -r /data/b2g/mozilla/*.default/indexedDB/*


# Take a screenshot of the device and put it in screenshot.png
screenshot:
	mkdir -p screenshotdata
	$(ADB) pull /dev/graphics/fb0 screenshotdata/fb0
	dd bs=1920 count=800 if=screenshotdata/fb0 of=screenshotdata/fb0b
	ffmpeg -vframes 1 -vcodec rawvideo -f rawvideo -pix_fmt rgb32 -s 480x800 -i screenshotdata/fb0b -f image2 -vcodec png screenshot.png
	rm -rf screenshotdata


# Forward port to use the RIL daemon from the device
forward:
	$(ADB) shell touch /data/local/rilproxyd
	$(ADB) shell killall rilproxy
	$(ADB) forward tcp:6200 localreserved:rilproxyd


# update the manifest.appcache files to match what's actually there
update-offline-manifests:
	@cd apps; \
	for d in `find * -maxdepth 0 -type d` ;\
	do \
		if [ -f $$d/manifest.webapp ] ;\
		then \
			echo \\t$$d ;\
			cd $$d ;\
			echo "CACHE MANIFEST" > manifest.appcache ;\
			cat `find * -type f | sort -nfs` | $(MD5SUM) | cut -f 1 -d ' ' | sed 's/^/\#\ Version\ /' >> manifest.appcache ;\
			find * -type f | grep -v tools | sort >> manifest.appcache ;\
			$(SED_INPLACE_NO_SUFFIX) -e 's|manifest.appcache||g' manifest.appcache ;\
			echo "http://$(GAIA_DOMAIN)$(GAIA_PORT)/webapi.js" >> manifest.appcache ;\
			echo "NETWORK:" >> manifest.appcache ;\
			echo "http://*" >> manifest.appcache ;\
			echo "https://*" >> manifest.appcache ;\
			cd .. ;\
		fi \
	done

# If your gaia/ directory is a sub-directory of the B2G directory, then
# you should use the install-gaia target of the B2G Makefile. But if you're
# working on just gaia itself, and you already have B2G firmware on your
# phone, and you have adb in your path, then you can use the install-gaia
# target to update the gaia files and reboot b2g
PROFILE_PATH = /data/b2g/mozilla/`$(ADB) shell ls -1 /data/b2g/mozilla/ | grep default | tr -d [:cntrl:]`
install-gaia: profile
	$(ADB) start-server
	$(ADB) shell rm -r /cache/*
	python build/install-gaia.py "$(ADB)"

	# Until bug 746121 lands, push user.js in the profile
	$(ADB) push profile/user.js ${PROFILE_PATH}/user.js

	@echo "Installed gaia into profile/."
	$(ADB) shell kill $(shell $(ADB) shell toolbox ps | grep "b2g" | awk '{ print $$2; }')
	@echo 'Rebooting b2g now'
<|MERGE_RESOLUTION|>--- conflicted
+++ resolved
@@ -196,20 +196,12 @@
 	@echo "B2G pre-populate settings DB."
 	$(XULRUNNER) $(XPCSHELL) -e 'const PROFILE_DIR = "$(CURDIR)/profile"' build/settings.js
 else 
-<<<<<<< HEAD
-	@echo "Can't populate on Linux."
-=======
 	@echo "Can't populate on Linux. You can still install."
->>>>>>> 7b29481a
 endif
 
 DB_TARGET_PATH = /data/b2g/mozilla/`$(ADB) shell ls -1 /data/b2g/mozilla/ | grep default | tr -d [:cntrl:]`/indexedDB
 ifneq ($(SYS),Darwin)
-<<<<<<< HEAD
-DB_SOURCE_PATH = $(CURDIR)/build
-=======
 DB_SOURCE_PATH = $(CURDIR)/build/indexeddb
->>>>>>> 7b29481a
 else
 DB_SOURCE_PATH = profile/indexedDB/chrome
 endif
