--- conflicted
+++ resolved
@@ -284,13 +284,8 @@
   font-weight: bold;
 }
 
-<<<<<<< HEAD
-
-.sup-manual-account-type {
-=======
 .sup-manual-account-type,
 .sup-socket-select {
->>>>>>> 69c978c6
   font-size: 1.7rem;
   font-weight: bold;
   background: none;
@@ -299,24 +294,17 @@
   padding: 0.7rem 0 0.7rem 1.5rem;
 }
 
-<<<<<<< HEAD
-li.sup-manual-account-type-container {
-=======
 li.sup-manual-account-type-container,
 li.sup-socket-select-container {
->>>>>>> 69c978c6
   overflow: hidden;
   min-height: 100%;
   border-bottom: none;
 }
 
-<<<<<<< HEAD
-=======
 li.sup-socket-select-container {
   margin-top: 1rem;
 }
 
->>>>>>> 69c978c6
 li.sup-manual-account-type-container .button {
   margin: 0;
 }