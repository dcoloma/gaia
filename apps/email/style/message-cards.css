--- conflicted
+++ resolved
@@ -68,14 +68,6 @@
   left: .5rem;
   top: 50%;
   display: inline-block;
-<<<<<<< HEAD
-  height: 100%;
-  width: 2rem;
-}
-.msg-header-unread-section-unread {
-  background: url("images/unread.png") no-repeat center transparent;
-  background-size: 60%;
-=======
   height: .9rem;
   width: .9rem;
   margin-top: -.45rem;
@@ -83,20 +75,14 @@
 }
 .msg-header-unread-section-unread {
   background-color: #52B6CC;
->>>>>>> 5293028c
 }
 .msg-header-details-section {
   display: block;
   position: absolute;
   top: 0px;
-<<<<<<< HEAD
-  left: 2rem;
-  width: -moz-calc(100% - 5.6rem);
-=======
   left: 1.9rem;
   /* 100% - (unread-section) - (icons-section) - (avatar-section) */
   width: -moz-calc(100% - 1.9rem - 2rem - 2.8rem);
->>>>>>> 5293028c
   height: 100%;
   font-size: 1.6rem;
   line-height: 2.5rem;
