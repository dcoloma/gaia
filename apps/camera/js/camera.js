'use strict';

var Camera = {

  _cameras: null,
  _camera: 0,
  _captureMode: null,
  // In secure mode the user cannot browse to the gallery
  _secureMode: window.parent !== window,
  _storageChecked: false,
  _currentOverlay: null,

  CAMERA: 'camera',
  VIDEO: 'video',

  THUMBNAIL_LIMIT: 4,

  _videoTimer: null,
  _videoStart: null,

  _autoFocusSupported: 0,
  _manuallyFocused: false,

  _timeoutId: 0,
  _cameraObj: null,

  _photosTaken: [],
  _cameraProfile: null,

  _filmStripShown: false,
  _filmStripTimer: null,
  _resumeViewfinderTimer: null,

  _styleSheet: document.styleSheets[0],
  _orientationRule: null,
  _phoneOrientation: 0,

  _storage: navigator.getDeviceStorage('pictures'),
  _pictureSize: null,
  _previewActive: false,

  _flashModes: [],
  _currentFlashMode: 0,

  _config: {
    fileFormat: 'jpeg',
    position: {
      latitude: 43.468005,
      longitude: -80.523399
    }
  },
  _videoConfig: {
    rotation: 90,
    width: 352,
    height: 288
  },

  get overlayTitle() {
    return document.getElementById('overlay-title');
  },

  get overlayText() {
    return document.getElementById('overlay-text');
  },

  get overlay() {
    return document.getElementById('overlay');
  },

  get viewfinder() {
    return document.getElementById('viewfinder');
  },

  get switchButton() {
    return document.getElementById('switch-button');
  },

  get captureButton() {
    return document.getElementById('capture-button');
  },

  get galleryButton() {
    return document.getElementById('gallery-button');
  },

  get videoTimer() {
    return document.getElementById('video-timer');
  },

  get focusRing() {
    return document.getElementById('focus-ring');
  },

  get filmStrip() {
    return document.getElementById('film-strip');
  },

  get toggleButton() {
    return document.getElementById('toggle-camera');
  },

  get toggleFlashBtn() {
    return document.getElementById('toggle-flash');
  },

  init: function camera_init() {

    this.setCaptureMode(this.CAMERA);

    // We lock the screen orientation and deal with rotating
    // the icons manually
    var css = '#switch-button span, #capture-button span, ' +
      '#gallery-button span { -moz-transform: rotate(0deg); }';
    var insertId = this._styleSheet.cssRules.length - 1;
    this._orientationRule = this._styleSheet.insertRule(css, insertId);
    window.addEventListener('deviceorientation', this.orientChange.bind(this));

    this.toggleButton.addEventListener('click', this.toggleCamera.bind(this));
    this.toggleFlashBtn.addEventListener('click', this.toggleFlash.bind(this));
    this.viewfinder.addEventListener('click', this.toggleFilmStrip.bind(this));

    this.switchButton
      .addEventListener('click', this.toggleModePressed.bind(this));
    this.captureButton
      .addEventListener('click', this.capturePressed.bind(this));
    this.galleryButton
      .addEventListener('click', this.galleryBtnPressed.bind(this));
<<<<<<< HEAD
=======
    // TODO: Remove once support is available
    this.switchButton.setAttribute('disabled', 'disabled');
>>>>>>> b6af8964

    if (!navigator.mozCameras) {
      this.captureButton.setAttribute('disabled', 'disabled');
      return;
    }

    if (this._secureMode) {
      this.galleryButton.setAttribute('disabled', 'disabled');
    }

    this.setToggleCameraStyle();
    this.setSource(this._camera);
<<<<<<< HEAD

    this._started = true;

    if (this._pendingPick) {
      this.initActivity();
    }
  },

  initActivity: function camera_initActivity() {
    this.galleryButton.setAttribute('disabled', 'disabled');
    this.switchButton.setAttribute('disabled', 'disabled');
  },

  cancelActivity: function camera_cancelActivity(error) {
    if (error && this._pendingPick) {
      this._pendingPick.postError('pick cancelled');
    }
    this._pendingPick = null;

    if (!this._secureMode) {
      this.galleryButton.removeAttribute('disabled');
    }
    this.switchButton.removeAttribute('disabled');
=======
>>>>>>> b6af8964
  },

  toggleModePressed: function camera_toggleCaptureMode(e) {
    if (e.target.getAttribute('disabled')) {
      return;
    }

    var newMode = (this.captureMode === this.CAMERA) ? this.VIDEO : this.CAMERA;
    this.setCaptureMode(newMode);

    function gotPreviewStream(stream) {
      this.viewfinder.mozSrcObject = stream;
      this.viewfinder.play();
    }
    if (this.captureMode === this.CAMERA) {
      // TODO: fix this so we can just call getPreviewStream(), or toggle a mode, or something
      this.setSource(this._camera); // STOMP
    } else {
      this._cameraObj.getPreviewStreamVideoMode(this._videoConfig, gotPreviewStream.bind(this));
    }
  },

  toggleCamera: function camera_toggleCamera() {
    this._camera = 1 - this._camera;
    this.setSource(this._camera);
    this.setToggleCameraStyle();
  },

  setToggleCameraStyle: function camera_setToggleCameraStyle() {
    var modeName = this._camera === 0 ? 'back' : 'front';
    this.toggleButton.setAttribute('data-mode', modeName);
  },

  toggleFlash: function camera_toggleFlash() {
    if (this._currentFlashMode === this._flashModes.length - 1) {
      this._currentFlashMode = 0;
    } else {
      this._currentFlashMode = this._currentFlashMode + 1;
    }
    this.setFlashMode();
  },

  setFlashMode: function camera_setFlashMode() {
    var flashModeName = this._flashModes[this._currentFlashMode];
    this.toggleFlashBtn.setAttribute('data-mode', flashModeName);
    this._cameraObj.flashMode = flashModeName;
  },

  toggleRecording: function camera_toggleRecording() {
    var captureButton = this.captureButton;

    if (!document.body.classList.contains('capturing')) {
      captureButton.setAttribute('disabled', 'disabled');
      document.body.classList.add('capturing');
      this._cameraObj.startRecording(
        navigator.getDeviceStorage('videos'),
        "VID_0001.3gp",
        function onsuccess() {
          captureButton.removeAttribute('disabled');
        },
        function onerror() {
          captureButton.removeAttribute('disabled');
          document.body.classList.remove('capturing');
        }
      );
    } else {
      this._cameraObj.stopRecording();
      document.body.classList.remove('capturing');
    }
  },

  capturePressed: function camera_doCapture(e) {
    if (e.target.getAttribute('disabled')) {
      return;
    }

    if (this.captureMode === this.CAMERA) {
<<<<<<< HEAD
      this.prepareTakePicture();
    } else {
      this.toggleRecording();
=======
      this.takePicture();
>>>>>>> b6af8964
    }
  },

  galleryBtnPressed: function camera_galleryBtnPressed() {
    // Launch the gallery with an activity
    var a = new MozActivity({
      name: 'browse',
      data: {
        type: 'photos'
      }
    });
  },

  orientChange: function camera_orientChange(e) {
    var orientation = (e.beta > 45) ? 180 :
      (e.beta < -45) ? 0 :
      (e.gamma < -45) ? 270 :
      (e.gamma > 45) ? 90 : 0;

    if (orientation !== this._phoneOrientation) {
      var rule = this._styleSheet.cssRules[this._orientationRule];
      // PLEASE DO SOMETHING KITTENS ARE DYING
      // Setting MozRotate to 90 or 270 causes element to disappear
      rule.style.MozTransform = 'rotate(' + (orientation + 1) + 'deg)';
      this._phoneOrientation = orientation;
    }
  },

  setCaptureMode: function camera_setCaptureMode(mode) {
    if (this.captureMode) {
      document.body.classList.remove(this.captureMode);
    }
    this.captureMode = mode;
    document.body.classList.add(mode);
  },

  toggleFilmStrip: function camera_toggleFilmStrip(ev) {
    if (this._filmStripShown) {
      this.hideFilmStrip();
    } else {
      this.showFilmStrip();
    }
  },

  filmStripPressed: function camera_filmStripPressed(e) {
    // Launch the gallery with an open activity to view this specific photo
    var filename = e.target.getAttribute('data-filename');
    var a = new MozActivity({
      name: 'open',
      data: {
        type: 'image/jpeg',
        filename: filename
      }
    });

    // XXX: this seems like it should not be necessary
    function reopen() {
      navigator.mozApps.getSelf().onsuccess = function getSelfCB(evt) {
        evt.target.result.launch();
      };
    };

    a.onerror = function(e) {
      reopen();
      console.warn('open activity error:', a.error.name);
    };
    a.onsuccess = function(e) {
      reopen();

      if (a.result.delete) {
        // XXX: the user asked to delete this photo, so
        // delete it from device storage and remove from the filmstrip
        console.warn('delete feature is not yet implemented');
      }
    };
  },

  setSource: function camera_setSource(camera) {

    this.viewfinder.src = null;
    this._timeoutId = 0;

    var viewfinder = this.viewfinder;
    var style = viewfinder.style;
    var width = document.body.clientHeight;
    var height = document.body.clientWidth;

    style.top = ((width / 2) - (height / 2)) + 'px';
    style.left = -((width / 2) - (height / 2)) + 'px';

    var transform = 'rotate(90deg)';
    var rotation;
    if (camera == 1) {
      /* backwards-facing camera */
      transform += ' scale(-1, 1)';
      rotation = 270;
    } else {
      /* forwards-facing camera */
      rotation = 90;
    }

    style.MozTransform = transform;
    style.width = width + 'px';
    style.height = height + 'px';

    this._cameras = navigator.mozCameras.getListOfCameras();
    var options = {camera: this._cameras[this._camera]};

    function gotPreviewScreen(stream) {
      this._previewActive = true;
      viewfinder.src = stream;
      viewfinder.play();
      this.checkStorageSpace();
    }

    function gotCamera(camera) {
      this._cameraObj = camera;
      this._config.rotation = rotation;
      this._autoFocusSupported =
        camera.capabilities.focusModes.indexOf('auto') !== -1;
      this._pictureSize =
        this._largestPictureSize(camera.capabilities.pictureSizes);
      var config = {
        height: height,
        width: width
      };
      this.enableCameraFeatures(camera.capabilities);
      camera.getPreviewStream(config, gotPreviewScreen.bind(this));
    }
    navigator.mozCameras.getCamera(options, gotCamera.bind(this));
  },

  enableCameraFeatures: function camera_enableCameraFeatures(capabilities) {
    if (this._cameras.length > 1) {
      this.toggleButton.classList.remove('hidden');
    } else {
      this.toggleButton.classList.add('hidden');
    }

    this._flashModes = capabilities.flashModes;
    if (this._flashModes) {
      this.setFlashMode();
      this.toggleFlashBtn.classList.remove('hidden');
    } else {
      this.toggleFlashBtn.classList.add('hidden');
    }
  },

  start: function camera_start() {
    this.viewfinder.play();
    this.setSource(this._camera);
    this._previewActive = true;
  },

  stop: function camera_stop() {
    this.pause();
    this.viewfinder.src = null;
  },

  pause: function camera_pause() {
    this.viewfinder.pause();
    this._previewActive = false;
  },

  // resumePreview is upcoming in gecko, avoiding version skew
  // by doing a clobber on builds without resumePreview.
  // TODO: remove once resumePreview has landed:
  //  * https://bugzilla.mozilla.org/show_bug.cgi?id=779139#c21
  resume: function camera_resume() {
    if ('resumePreview' in this._cameraObj) {
      this._cameraObj.resumePreview();
    } else {
      this.start();
    }
    this._previewActive = true;
  },

  showFilmStrip: function camera_showFilmStrip() {
    var strip = this.filmStrip;
    strip.innerHTML = '';
    var self = this;

    this._photosTaken.forEach(function(image) {
      var preview = document.createElement('img');
      preview.src = window.URL.createObjectURL(image.blob);
      preview.setAttribute('data-filename', image.name);
      preview.onclick = self.filmStripPressed.bind(self);
      preview.onload = function() {
        window.URL.revokeObjectURL(this.src);
      }
      strip.appendChild(preview);
    });
    strip.classList.remove('hidden');
    this._filmStripShown = true;
  },

  hideFilmStrip: function camera_hideFilmStrip() {
    this.filmStrip.classList.add('hidden');
    this._filmStripShown = false;
  },

  restartPreview: function camera_restartPreview() {
    this.captureButton.removeAttribute('disabled');
    this._filmStripTimer =
      window.setTimeout(this.hideFilmStrip.bind(this), 5000);
    this._resumeViewfinderTimer =
      window.setTimeout(this.resume.bind(this), 2000);
  },

  takePictureSuccess: function camera_takePictureSuccess(blob) {
    this._manuallyFocused = false;
    this.hideFocusRing();
    this.restartPreview();

    var f = new navigator.mozL10n.DateTimeFormat();
    var rightnow = new Date();
    var name = 'DCIM/img_' + f.localeFormat(rightnow, '%Y%m%d-%H%M%S') + '.jpg';
    var addreq = this._storage.addNamed(blob, name);

    addreq.onsuccess = (function() {
      this._photosTaken.push({name: name, blob: blob});
      if (this._photosTaken.length > this.THUMBNAIL_LIMIT) {
        this._photosTaken.shift();
      }
      this.checkStorageSpace();
      this.showFilmStrip();
    }).bind(this);

    addreq.onerror = (function() {
      this.showOverlay('error-saving');
    }).bind(this);
  },

  hideFocusRing: function camera_hideFocusRing() {
    this.focusRing.removeAttribute('data-state');
  },

  checkStorageSpace: function camera_checkStorageSpace() {
    var MAX_IMAGE_SIZE = this._pictureSize.width * this._pictureSize.height *
      4 + 4096;
    this._storage.stat().onsuccess = (function(e) {
      if (e.target.result.freeBytes > MAX_IMAGE_SIZE) {
        this.showOverlay(null);
        if (!this._previewActive) {
          this.stop();
        }
      } else {
        this.showOverlay('nospace');
        if (this._previewActive) {
          this.start();
        }
      }
    }).bind(this);
  },

<<<<<<< HEAD
  deviceStorageChangeHandler: function camera_deviceStorageChangeHandler(e) {
    switch (e.reason) {
    case 'available':
    case 'unavailable':
    case 'shared':
      this.updateStorageState(e.reason);
      break;
    case 'deleted':
      this.removeFromFilmStrip(e.path);
    }
    this.checkStorageSpace();
  },

  updateStorageState: function camera_updateStorageState(state) {
    switch (state) {
    case 'available':
      this._storageState = this.STORAGE_AVAILABLE;
      break;
    case 'unavailable':
      this._storageState = this.STORAGE_NOCARD;
      break;
    case 'shared':
      this._storageState = this.STORAGE_UNMOUNTED;
      break;
    }
  },

  removeFromFilmStrip: function camera_removeFromFilmStrip(filename) {
    this._photosTaken = this._photosTaken.filter(function(image) {
      return image.name !== filename;
    });
    if (this._filmStripShown) {
      this.showFilmStrip();
    }
  },

  showDialog: function camera_showDialog() {
    if (this._storageState === this.STORAGE_INIT) {
      return false;
    }

    if (this._storageState === this.STORAGE_AVAILABLE) {
      // Preview may have previously been paused if storage
      // was not available
      if (!this._previewActive && !document.mozHidden) {
        this.start();
      }
      this.showOverlay(null);
      return false;
    }

    switch (this._storageState) {
    case this.STORAGE_NOCARD:
      this.showOverlay('nocard');
      break;
    case this.STORAGE_UNMOUNTED:
      this.showOverlay('pluggedin');
      break;
    case this.STORAGE_CAPACITY:
      this.showOverlay('nospace');
      break;
    }
    if (this._previewActive) {
      this.stop();
    }
    return true;
  },

  prepareTakePicture: function camera_takePicture() {
    this.captureButton.setAttribute('disabled', 'disabled');
    this.focusRing.setAttribute('data-state', 'focusing');
    if (this._autoFocusSupported && !this._manuallyFocused) {
      this._cameraObj.autoFocus(this.autoFocusDone.bind(this));
    } else {
      this.takePicture();
    }
  },

  autoFocusDone: function camera_autoFocusDone(success) {
=======
  takePictureAutoFocusDone: function camera_takePictureAutoFocusDone(success) {
>>>>>>> b6af8964
    if (!success) {
      this.focusRing.setAttribute('data-state', 'fail');
      this.captureButton.removeAttribute('disabled');
      window.setTimeout(this.hideFocusRing.bind(this), 1000);
      return;
    }

    this.focusRing.setAttribute('data-state', 'focused');
    this._config.rotation =
      this.layoutToPhoneOrientation(this._phoneOrientation);
    this._cameraObj
      .takePicture(this._config, this.takePictureSuccess.bind(this));
  },

  takePicture: function camera_takePicture() {
    this.captureButton.setAttribute('disabled', 'disabled');
    this.focusRing.setAttribute('data-state', 'focusing');
    if (this._autoFocusSupported && !this._manuallyFocused) {
      this._cameraObj.autoFocus(this.takePictureAutoFocusDone.bind(this));
    } else {
      this._config.rotation =
        this.layoutToPhoneOrientation(this._phoneOrientation);
      this._cameraObj
        .takePicture(this._config, this.takePictureSuccess.bind(this));
    }
  },

  // The layout (icons) and the phone calculate orientation in the
  // opposite direction
  layoutToPhoneOrientation: function camera_layoutToPhoneOrientation() {
    return 270 - this._phoneOrientation;
  },

  showOverlay: function camera_showOverlay(id) {
    this._currentOverlay = id;

    if (id === null) {
      this.overlay.classList.add('hidden');
      return;
    }

    this.overlayTitle.textContent = navigator.mozL10n.get(id + '-title');
    this.overlayText.textContent = navigator.mozL10n.get(id + '-text');
    this.overlay.classList.remove('hidden');
  },

  _largestPictureSize: function camera_largestPictureSize(pictureSizes) {
    return pictureSizes.reduce(function(acc, size) {
      if (size.width + size.height > acc.width + acc.height) {
        return size;
      } else {
        return acc;
      }
    });
  }
};

window.addEventListener('DOMContentLoaded', function CameraInit() {
  Camera.init();
});

document.addEventListener('mozvisibilitychange', function() {
  if (document.mozHidden) {
    Camera.stop();
  } else {
    Camera.start();
  }
});

window.addEventListener('beforeunload', function() {
  window.clearTimeout(Camera._timeoutId);
  delete Camera._timeoutId;
  Camera.viewfinder.src = null;
});<|MERGE_RESOLUTION|>--- conflicted
+++ resolved
@@ -125,11 +125,6 @@
       .addEventListener('click', this.capturePressed.bind(this));
     this.galleryButton
       .addEventListener('click', this.galleryBtnPressed.bind(this));
-<<<<<<< HEAD
-=======
-    // TODO: Remove once support is available
-    this.switchButton.setAttribute('disabled', 'disabled');
->>>>>>> b6af8964
 
     if (!navigator.mozCameras) {
       this.captureButton.setAttribute('disabled', 'disabled');
@@ -142,7 +137,6 @@
 
     this.setToggleCameraStyle();
     this.setSource(this._camera);
-<<<<<<< HEAD
 
     this._started = true;
 
@@ -166,8 +160,6 @@
       this.galleryButton.removeAttribute('disabled');
     }
     this.switchButton.removeAttribute('disabled');
-=======
->>>>>>> b6af8964
   },
 
   toggleModePressed: function camera_toggleCaptureMode(e) {
@@ -245,13 +237,9 @@
     }
 
     if (this.captureMode === this.CAMERA) {
-<<<<<<< HEAD
       this.prepareTakePicture();
     } else {
       this.toggleRecording();
-=======
-      this.takePicture();
->>>>>>> b6af8964
     }
   },
 
@@ -507,7 +495,6 @@
     }).bind(this);
   },
 
-<<<<<<< HEAD
   deviceStorageChangeHandler: function camera_deviceStorageChangeHandler(e) {
     switch (e.reason) {
     case 'available':
@@ -587,9 +574,6 @@
   },
 
   autoFocusDone: function camera_autoFocusDone(success) {
-=======
-  takePictureAutoFocusDone: function camera_takePictureAutoFocusDone(success) {
->>>>>>> b6af8964
     if (!success) {
       this.focusRing.setAttribute('data-state', 'fail');
       this.captureButton.removeAttribute('disabled');
