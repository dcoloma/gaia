<!DOCTYPE html> 
<html manifest="manifest.appcache"> 
  <head> 
    <meta charset="utf-8"> 
    <meta http-equiv="pragma" content="no-cache">
    <title>Camera</title> 

    <link type="text/css" rel="stylesheet" href="style/camera.css"/>
    <script type="text/javascript" src="js/camera.js"></script>
  </head>
  <body>
<<<<<<< HEAD
    <div id="video-container"></div>
=======
    <div id="video-container">
      <video id="video" autoplay> </video>
    </div>
>>>>>>> 44618cdd

    <div id="video-controls">
      <span class="button" onclick="Camera.toggleCamera()">switch</span>
      <span class="button">capture</span>
    </div>

    <div id="filter-controls">
      <span class="button" onclick="Camera.toggleFilter(this)" data-filter="fGB">blur</span>
      <span class="button" onclick="Camera.toggleFilter(this)" data-filter="fCMS">saturate</span>
    </div>

    <svg>
      <filter id="fCMS" color-interpolation-filters="sRGB">
        <feColorMatrix id="fCMSPrim" type="saturate" values="0.4"/>
      </filter>
      <filter id="fGB" color-interpolation-filters="sRGB">
        <feGaussianBlur id="fGBPrim" stdDeviation="3"/>
      </filter>
    </svg>
  </body>
</html><|MERGE_RESOLUTION|>--- conflicted
+++ resolved
@@ -9,13 +9,9 @@
     <script type="text/javascript" src="js/camera.js"></script>
   </head>
   <body>
-<<<<<<< HEAD
-    <div id="video-container"></div>
-=======
     <div id="video-container">
       <video id="video" autoplay> </video>
     </div>
->>>>>>> 44618cdd
 
     <div id="video-controls">
       <span class="button" onclick="Camera.toggleCamera()">switch</span>
