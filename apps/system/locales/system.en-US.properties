ok=OK
back=Back
cancel=Cancel

# utility tray mobile states
airplaneMode=Airplane Mode
searching=Searching…
noNetwork=No Network
roaming={{operator}} (Roaming)
emergencyCallsOnly              = Emergency Calls Only
emergencyCallsOnlyNoSIM         = Emergency Calls Only (No SIM Card)
emergencyCallsOnlyPinRequired   = Emergency Calls Only (SIM PIN Required)
emergencyCallsOnlyPukRequired   = Emergency Calls Only (SIM PUK Required)
emergencyCallsOnlyNetworkLocked = Emergency Calls Only (Network locked)
enterPIN=Enter PIN

# status bar text label
statusbarLabel={{date}}, {{operator}}

# notifications
notifications=Notifications
clear-all=Clear all

# voice mails
newVoicemails={[ plural(n) ]}
newVoicemails[one]   = You have one new voicemail message
newVoicemails[other] = You have {{n}} new voicemail messages
newVoicemailsUnknown = You have new voicemail message(s)
dialNumber = Dial {{number}}
missedCalls={[ plural(n) ]}
missedCalls[zero]  = You have no missed calls
missedCalls[one]   = You have one missed call
missedCalls[other] = You have {{n}} missed calls

# sleep menu
deviceMenu=Device menu
airplane=Airplane Mode
airplaneOff=Turn Off Airplane Mode
silent=Silent Incoming Calls
normal=Incoming Calls Rings
restart=Restart
power=Power Off

# permissions
install=Do you want to install {{name}} from {{origin}}?
yes=Yes
no=No

# screenshots
screenshotSaved       = Screenshot saved
screenshotFailed      = Screenshot failed
screenshotNoSDCard    = No SD card installed
screenshotSDCardInUse = SD card in use
screenshotSDCardFull  = No space left

# quick settings
quick-settings-wifi=Wifi
quick-settings-data=Data
quick-settings-bluetooth=Bluetooth
quick-settings-power-save=Power
quick-settings-full-app=Go to Settings

# lock screen
# Note: the space between "Security" and "Code" is non-break space in Unicode
enter-security-code=Enter Security Code
emergency-call-button=Emergency Call
unlock-a11y-button.ariaLabel=Unlock
camera-a11y-button.ariaLabel=Camera
# see http://pubs.opengroup.org/onlinepubs/007908799/xsh/strftime.html
dateFormat=%A, %B %e
timeFormat=%I:%M %p

# system dialogs
login=Login
username=User Name
password=Password
http-authentication-message=A username and password are being requested by {{host}}. The site says: "{{realm}}"
error-message=The app has encountered an error and is not loading properly.
error-title=Hmm, the app is having problems.
<<<<<<< HEAD
reload=Try Reloading
=======
back-button=Back
foreground-app-crash-notification={{name}} had a problem and crashed.
>>>>>>> bb272683

# value selector, time/date picker
select-time=Select time
<|MERGE_RESOLUTION|>--- conflicted
+++ resolved
@@ -77,12 +77,9 @@
 http-authentication-message=A username and password are being requested by {{host}}. The site says: "{{realm}}"
 error-message=The app has encountered an error and is not loading properly.
 error-title=Hmm, the app is having problems.
-<<<<<<< HEAD
 reload=Try Reloading
-=======
 back-button=Back
 foreground-app-crash-notification={{name}} had a problem and crashed.
->>>>>>> bb272683
 
 # value selector, time/date picker
 select-time=Select time
