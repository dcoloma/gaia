--- conflicted
+++ resolved
@@ -287,11 +287,7 @@
         return;
       }
 
-<<<<<<< HEAD
-      callback(req.result.screenshot);
-=======
       callback(req.result.screenshot, true);
->>>>>>> bb272683
     }
     req.onerror = function(evt) {
       console.warn('Window Manager: get screenshot from database failed.');
@@ -305,7 +301,6 @@
 
     store.delete(origin);
   }
-<<<<<<< HEAD
 
   // Meta method for getting app screenshot from database, or
   // get it from the app frame and save it to database.
@@ -315,17 +310,6 @@
 
     var app = runningApps[origin];
 
-=======
-
-  // Meta method for getting app screenshot from database, or
-  // get it from the app frame and save it to database.
-  function getAppScreenshot(origin, callback) {
-    if (!callback)
-      return;
-
-    var app = runningApps[origin];
-
->>>>>>> bb272683
     // If the frame is just being append and app content is just being loaded,
     // let's get the screenshot from the database instead.
     if (!app || !app.launchTime) {
@@ -344,11 +328,7 @@
     req.onsuccess = function(evt) {
       clearTimeout(timer);
       var result = evt.target.result;
-<<<<<<< HEAD
-      callback(result);
-=======
       callback(result, false);
->>>>>>> bb272683
 
       putAppScreenshotToDatabase(origin, result);
     };
@@ -636,12 +616,8 @@
 
   function removeFrame(origin) {
     var app = runningApps[origin];
-<<<<<<< HEAD
-    windows.removeChild(app.frame);
-=======
     if (app.frame)
       windows.removeChild(app.frame);
->>>>>>> bb272683
     delete runningApps[origin];
     numRunningApps--;
   }
@@ -784,8 +760,6 @@
     kill(e.detail.application.origin);
 
     deleteAppScreenshotFromDatabase(e.detail.application.origin);
-<<<<<<< HEAD
-=======
   });
 
   // Deal with crashed foreground app
@@ -820,15 +794,10 @@
     }
 
     kill(origin);
->>>>>>> bb272683
   });
 
   // Stop running the app with the specified origin
   function kill(origin, callback) {
-<<<<<<< HEAD
-=======
-try {
->>>>>>> bb272683
     if (!isRunning(origin))
       return;
 
@@ -842,10 +811,6 @@
     } else {
       removeFrame(origin);
     }
-<<<<<<< HEAD
-=======
-} catch (e) {console.error(e)}
->>>>>>> bb272683
   }
 
   // Reload the frame of the running app
