'use strict';

var KeyboardManager = (function() {
  // XXX TODO: Retrieve it from Settings, allowing 3rd party keyboards
  var host = document.location.host;
  var domain = host.replace(/(^[\w\d]+\.)?([\w\d]+\.[a-z]+)/, '$2');
  var KEYBOARD_URL = 'http://keyboard.' + domain;

  var keyboardFrame, keyboardOverlay;

  var init = function kbManager_init() {
    keyboardFrame = document.getElementById('keyboard-frame');
    keyboardOverlay = document.getElementById('keyboard-overlay');
    keyboardFrame.src = KEYBOARD_URL;

    listenUpdateHeight();
    listenShowHide();
  };

  var listenUpdateHeight = function() {
    // TODO Think on a way of doing this
    // without postMessages between Keyboard and System
    window.addEventListener('message', function receiver(evt) {
      var message = JSON.parse(evt.data);
      if (message.action !== 'updateHeight')
        return;

      var app = WindowManager.getDisplayedApp();
      if (!app)
        return;

      // Reset the height of the app
      WindowManager.setAppSize(app);
      var currentApp = WindowManager.getAppFrame(app);

      if (!message.hidden) {
<<<<<<< HEAD
        currentApp.style.height =
          (parseInt(currentApp.style.height) - message.keyboardHeight) + 'px';
=======
        var height = (parseInt(currentApp.style.height) -
                      message.keyboardHeight);

        keyboardOverlay.style.height = (height + 20) + 'px';

        currentApp.style.height = height + 'px';
>>>>>>> be5ef5ce
        currentApp.classList.add('keyboardOn');
        keyboardFrame.classList.remove('hide');
      } else {
        currentApp.classList.remove('keyboardOn');
        keyboardFrame.classList.add('hide');
      }
    });
  };

  var listenShowHide = function() {
    var keyboardWindow = keyboardFrame.contentWindow;

    // Handling showime and hideime events, as they are received only in System
    // https://bugzilla.mozilla.org/show_bug.cgi?id=754083

    function kbdEventRelay(evt) {
      //
      // We will trusted keyboard app to send back correct updateHeight message
      // for us to hide the keyboardFrame when the keyboard transition is
      // finished.
      //
      switch (evt.type) {
<<<<<<< HEAD

=======
>>>>>>> be5ef5ce
        case 'appwillclose':
          // Hide the keyboardFrame!
          var app = WindowManager.getDisplayedApp();
          var currentApp = WindowManager.getAppFrame(app);
          currentApp.classList.remove('keyboardOn');
          keyboardFrame.classList.add('hide');
          break;
      }

      var message = { type: evt.type };
      if (evt.detail)
        message.detail = evt.detail;

      keyboardWindow.postMessage(JSON.stringify(message), KEYBOARD_URL);
    };

    window.addEventListener('showime', kbdEventRelay);
    window.addEventListener('hideime', kbdEventRelay);
    window.addEventListener('appwillclose', kbdEventRelay);
  };

  return {
    'init': init
  };

}());

window.addEventListener('load', function initKeyboardManager(evt) {
  window.removeEventListener('load', initKeyboardManager);
  KeyboardManager.init();
});
<|MERGE_RESOLUTION|>--- conflicted
+++ resolved
@@ -34,17 +34,12 @@
       var currentApp = WindowManager.getAppFrame(app);
 
       if (!message.hidden) {
-<<<<<<< HEAD
-        currentApp.style.height =
-          (parseInt(currentApp.style.height) - message.keyboardHeight) + 'px';
-=======
         var height = (parseInt(currentApp.style.height) -
                       message.keyboardHeight);
 
         keyboardOverlay.style.height = (height + 20) + 'px';
 
         currentApp.style.height = height + 'px';
->>>>>>> be5ef5ce
         currentApp.classList.add('keyboardOn');
         keyboardFrame.classList.remove('hide');
       } else {
@@ -67,10 +62,6 @@
       // finished.
       //
       switch (evt.type) {
-<<<<<<< HEAD
-
-=======
->>>>>>> be5ef5ce
         case 'appwillclose':
           // Hide the keyboardFrame!
           var app = WindowManager.getDisplayedApp();
