/* -*- Mode: js; tab-width: 2; indent-tabs-mode: nil; c-basic-offset: 2 -*- /
/* vim: set shiftwidth=2 tabstop=2 autoindent cindent expandtab: */

'use strict';

var UtilityTray = {
  shown: false,

  active: false,

  overlay: document.getElementById('utility-tray'),

  statusbar: document.getElementById('statusbar'),

  screen: document.getElementById('screen'),

  init: function ut_init() {
    var touchEvents = ['touchstart', 'touchmove', 'touchend'];

    // XXX: Always use Mouse2Touch here.
    // We cannot reliably detect touch support normally
    // by evaluate (document instanceof DocumentTouch) on Desktop B2G.
    touchEvents.forEach(function bindEvents(name) {
      // window.addEventListener(name, this);
      Mouse2Touch.addEventHandler(window, name, this);
    }, this);

    window.addEventListener('screenchange', this);
    window.addEventListener('keyup', this, true);

    this.overlay.addEventListener('transitionend', this);
  },

  handleEvent: function ut_handleEvent(evt) {
    switch (evt.type) {
      case 'keyup':
        if (!this.shown || evt.keyCode !== evt.DOM_VK_HOME)
          return;

        // doesn't work right now, see:
        // https://github.com/mozilla-b2g/gaia/issues/1663
        evt.preventDefault();
        evt.stopPropagation();

        this.hide();
        break;

      case 'screenchange':
        if (this.shown && !evt.detail.screenEnabled)
          this.hide(true);

        break;

      case 'touchstart':
        if (LockScreen.locked)
          return;
        if (evt.target !== this.overlay &&
            evt.target !== this.statusbar)
          return;

        this.active = true;
        // XXX: required for Mouse2Touch fake events to function
        evt.target.setCapture(true);

        this.onTouchStart(evt.touches[0]);
        break;

      case 'touchmove':
      if (!this.active)
        return;

        this.onTouchMove(evt.touches[0]);
        break;

      case 'touchend':
        if (!this.active)
          return;

        this.active = false;
        // XXX: required for Mouse2Touch fake events to function
        document.releaseCapture();

        this.onTouchEnd(evt.changedTouches[0]);
        break;

      case 'transitionend':
        if (!this.shown)
          this.screen.classList.remove('utility-tray');
        break;
    }
  },

  onTouchStart: function ut_onTouchStart(touch) {
    this.startX = touch.pageX;
    this.startY = touch.pageY;
    this.screen.classList.add('utility-tray');
    this.onTouchMove({ pageY: touch.pageY + this.statusbar.offsetHeight });
  },

  onTouchMove: function ut_onTouchMove(touch) {
    var screenHeight = this.overlay.getBoundingClientRect().height;
    var dy = -(this.startY - touch.pageY);
    if (this.shown)
      dy += screenHeight;
    dy = Math.min(screenHeight, dy);

<<<<<<< HEAD
    if (dy > gripBarHeight) {
      var firstShownHeight = this.firstShown.getBoundingClientRect().height;

      if (dy < firstShownHeight + gripBarHeight) {
        newHeight = screenHeight - firstShownHeight - gripBarHeight;
      } else {
        newHeight = screenHeight - dy;
      }
//      this.firstShown.style.MozTransition = '';
//      this.firstShown.style.MozTransform = 'translateY(' + newHeight + 'px)';
    }

=======
>>>>>>> 767d6c78
    var style = this.overlay.style;
    style.MozTransition = '';
    style.MozTransform = 'translateY(' + dy + 'px)';
  },

  onTouchEnd: function ut_onTouchEnd(touch) {
    var screenHeight = this.overlay.getBoundingClientRect().height;
    var dy = -(this.startY - touch.pageY);
    var offset = Math.abs(dy);

    if (!this.shown && offset == 0)
      this.hide(true);

    if ((!this.shown && offset > screenHeight / 4) ||
        (this.shown && offset < 10)) {
      this.show();
    } else {
      this.hide();
    }
  },

  hide: function ut_hide(instant) {
    var alreadyHidden = !this.shown;
    var style = this.overlay.style;
    style.MozTransition = instant ? '' : '-moz-transform 0.2s linear';
    style.MozTransform = 'translateY(0)';
    this.shown = false;
    if (instant)
      this.screen.classList.remove('utility-tray');

    if (!alreadyHidden) {
      var evt = document.createEvent('CustomEvent');
      evt.initCustomEvent('utilitytrayhide', true, true, null);
      window.dispatchEvent(evt);
    }
  },

  show: function ut_show(dy) {
    var alreadyShown = this.shown;
<<<<<<< HEAD
    var trayStyle = this.overlay.style;
    var firstShownStyle = this.firstShown.style;

    trayStyle.MozTransition = '-moz-transform 0.2s linear';
    trayStyle.MozTransform = 'translateY(100%)';

//    firstShownStyle.MozTransition = '-moz-transform 0.2s linear';
//    firstShownStyle.MozTransform = 'translateY(0px)';

=======
    var style = this.overlay.style;
    style.MozTransition = '-moz-transform 0.2s linear';
    style.MozTransform = 'translateY(100%)';
>>>>>>> 767d6c78
    this.shown = true;
    this.screen.classList.add('utility-tray');

    if (!alreadyShown) {
      var evt = document.createEvent('CustomEvent');
      evt.initCustomEvent('utilitytrayshow', true, true, null);
      window.dispatchEvent(evt);
    }
  }
};

UtilityTray.init();<|MERGE_RESOLUTION|>--- conflicted
+++ resolved
@@ -12,6 +12,9 @@
 
   statusbar: document.getElementById('statusbar'),
 
+  firstShown: document.getElementById('utility-tray-first-shown'),
+
+  gripBar: document.getElementById('utility-tray-grippy'),
   screen: document.getElementById('screen'),
 
   init: function ut_init() {
@@ -26,7 +29,6 @@
     }, this);
 
     window.addEventListener('screenchange', this);
-    window.addEventListener('keyup', this, true);
 
     this.overlay.addEventListener('transitionend', this);
   },
@@ -34,7 +36,7 @@
   handleEvent: function ut_handleEvent(evt) {
     switch (evt.type) {
       case 'keyup':
-        if (!this.shown || evt.keyCode !== evt.DOM_VK_HOME)
+        if (!this.shown || evt.keyCode !== evt.DOM_VK_ESCAPE)
           return;
 
         // doesn't work right now, see:
@@ -98,13 +100,14 @@
   },
 
   onTouchMove: function ut_onTouchMove(touch) {
-    var screenHeight = this.overlay.getBoundingClientRect().height;
-    var dy = -(this.startY - touch.pageY);
+    var screenHeight = this.overlay.getBoundingClientRect().height,
+        gripBarHeight = this.gripBar.getBoundingClientRect().height,
+        dy = -(this.startY - touch.pageY),
+        newHeight;
     if (this.shown)
       dy += screenHeight;
     dy = Math.min(screenHeight, dy);
 
-<<<<<<< HEAD
     if (dy > gripBarHeight) {
       var firstShownHeight = this.firstShown.getBoundingClientRect().height;
 
@@ -116,9 +119,6 @@
 //      this.firstShown.style.MozTransition = '';
 //      this.firstShown.style.MozTransform = 'translateY(' + newHeight + 'px)';
     }
-
-=======
->>>>>>> 767d6c78
     var style = this.overlay.style;
     style.MozTransition = '';
     style.MozTransform = 'translateY(' + dy + 'px)';
@@ -158,7 +158,6 @@
 
   show: function ut_show(dy) {
     var alreadyShown = this.shown;
-<<<<<<< HEAD
     var trayStyle = this.overlay.style;
     var firstShownStyle = this.firstShown.style;
 
@@ -167,12 +166,6 @@
 
 //    firstShownStyle.MozTransition = '-moz-transform 0.2s linear';
 //    firstShownStyle.MozTransform = 'translateY(0px)';
-
-=======
-    var style = this.overlay.style;
-    style.MozTransition = '-moz-transform 0.2s linear';
-    style.MozTransform = 'translateY(100%)';
->>>>>>> 767d6c78
     this.shown = true;
     this.screen.classList.add('utility-tray');
 
