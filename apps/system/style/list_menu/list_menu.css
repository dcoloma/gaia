--- conflicted
+++ resolved
@@ -15,27 +15,7 @@
   display: block;
 }
 
-#listmenu-table {
-  display: table;
-  height: 100%;
-  width: 100%;
-}
-
-#listmenu-tablecell {
-  display: table-cell;
-  height: 100%;
-  width: 100%;
-  vertical-align: middle;
-  text-align: center;
-}
-
 .list-menu {
-<<<<<<< HEAD
-  display: inline-block;
-  background: -moz-linear-gradient(center top , rgb(244, 244, 244), rgb(234, 234, 234)) repeat scroll 0% 0% white;
-  border-radius: 8px;
-  border: 1px solid hsla(0,0%,0%,0);
-=======
   display: block;
   border-radius: 8px;
   border: 1px solid hsla(0,0%,0%,0);
@@ -43,7 +23,6 @@
   top: 20%;
   left: 50%;
   overflow-x: hidden;
->>>>>>> be5ef5ce
 }
 
 /* 320x480 phones */
@@ -52,15 +31,10 @@
   .list-menu {
     width: 280px;
     height: 204px;
-<<<<<<< HEAD
-  }
-  .list-menu div {
-=======
     overflow-y: hidden;
     margin-left: -140px;
   }
   .list-menu div.list-menu-container div {
->>>>>>> be5ef5ce
     height: 49px;
     line-height: 49px;
     font-size: 16px;
@@ -73,27 +47,17 @@
   .list-menu {
     width: 400px;
     height: 300px;
-<<<<<<< HEAD
-  }
-  .list-menu div {
-=======
     overflow-y: hidden;
     margin-left: -200px;
   }
   .list-menu div.list-menu-container div {
->>>>>>> be5ef5ce
     height: 73px;
     line-height: 73px;
     font-size: 26px;
   }
 }
 
-<<<<<<< HEAD
-
-.list-menu div {
-=======
 .list-menu div.list-menu-container div {
->>>>>>> be5ef5ce
   padding: 0 15px 0 66px;
   text-align: left;
   color: #778;
