--- conflicted
+++ resolved
@@ -259,75 +259,3 @@
   height: 100px;
   left: 190px;
 }
-<<<<<<< HEAD
-
-/* Sleep Menu */
-#sleep {
-  position: absolute;
-  top: 0;
-  left: 0;
-  width: 100%;
-  height: 100%;
-  z-index: 2147483647;
-  background-color: rgba(0,0,0,0.4);
-  -moz-transition: opacity 0.5s ease;
-  display: none;
-}
-
-#sleep.visible {
-  display: block;
-}
-
-.sleep-menu {
-  position: absolute;
-  top: 20%;
-  left: 50%;
-  width: 320px;
-  height: 300px;
-  margin: 0 0 0 -160px;
-  background: -moz-linear-gradient(center top , rgb(244, 244, 244), rgb(234, 234, 234)) repeat scroll 0% 0% white;
-  border-radius: 8px;
-  border: 1px solid hsla(0,0%,0%,0);
-}
-
-.sleep-menu div {
-  height: 73px;
-  line-height: 73px;
-  font-size: 26px;
-  color: #778;
-  padding: 0 20px 0 100px;
-  border-top: 1px solid hsla(0, 0%, 100%,0.2);
-  border-bottom: 1px solid hsla(0, 0%, 0%,0.4);
-}
-
-.sleep-menu div[data-value="power"] {
-  background: url(images/sleep/power-off.png) no-repeat 0 50%;
-}
-
-.sleep-menu div[data-value="restart"] {
-  background: url(images/sleep/restart.png) no-repeat 0 50%;
-}
-
-.sleep-menu div[data-value="airplane"] {
-  background: url(images/sleep/airplane.png) no-repeat 0 50%;
-}
-
-.sleep-menu div[data-value="normal"] {
-  background: url(images/sleep/normal.png) no-repeat 0 50%;
-}
-
-.sleep-menu div[data-value="silent"] {
-  background: url(images/sleep/vibration.png) no-repeat 0 50%;
-}
-
-.sleep-menu div:first-child {
-  border-radius: 9px 9px 0 0;
-  border-top-color: transparent;
-}
-
-.sleep-menu div:last-child {
-  border-radius: 0 0 9px 9px;
-  border-bottom-color: transparent;
-}
-=======
->>>>>>> 08fb5e53
