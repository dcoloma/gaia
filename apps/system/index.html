<!DOCTYPE html>
<html>
  <head>
    <meta charset="utf-8">
    <meta http-equiv="pragma" content="no-cache">

    <!-- Shared code -->
    <script src="shared/js/l10n.js"></script>
    <script defer src="shared/js/gesture_detector.js"></script>

    <!-- System -->
    <link rel="stylesheet" type="text/css" href="style/system/system.css">
    <script defer src="js/settings_listener.js"></script>
    <script defer src="js/applications.js"></script>
    <script defer src="js/screen_manager.js"></script>
    <script defer src="js/background_service.js"></script>
    <script defer src="js/mouse2touch.js"></script>
    <script defer src="js/activities.js"></script>
    <script defer src="js/bootstrap.js"></script>
    <script defer src="js/screenshot.js"></script>
    <script defer src="js/sound_manager.js"></script>
    <script defer src="js/source_view.js"></script>
    <script defer src="js/storage.js"></script>
    <script defer src="js/hardware_buttons.js"></script>

    <!-- Grid View -->
    <link rel="stylesheet" type="text/css" href="style/gridview/gridview.css">
    <script defer src="js/gridview.js"></script>

    <!-- Modal Dialog -->
    <link rel="stylesheet" type="text/css" href="style/modal_dialog/modal_dialog.css">
    <script defer src="js/modal_dialog.js"></script>

    <!-- Accessibility -->
    <link rel="stylesheet" type="text/css" href="style/accessibility/accessibility.css">
    <script defer src="js/accessibility.js"></script>

    <!-- List Menu -->
    <link rel="stylesheet" type="text/css" href="style/list_menu/list_menu.css">
    <script defer src="js/list_menu.js"></script>

    <!-- Airplane Mode -->
    <script defer src="js/airplane_mode.js"></script>

    <!-- Sleep Menu -->
    <script defer src="js/sleep_menu.js"></script>

    <!-- Context Menu -->
    <script defer src="js/context_menu.js"></script>

    <!-- PIN Unlocking -->
    <link rel="stylesheet" type="text/css" href="style/pinlock/pinlock.css">
    <script defer src="js/pinlock/pinlock.js"></script>

    <!-- LockScreen -->
    <link rel="stylesheet" type="text/css" href="style/lockscreen/lockscreen.css">
    <script defer src="js/lockscreen.js"></script>

    <!-- Attention Screen -->
    <link rel="stylesheet" type="text/css" href="style/attention_screen.css">
    <script defer src="js/attention_screen.js"></script>

    <!-- Popup Manager -->
    <link rel="stylesheet" type="text/css" href="style/popup_manager/popup_manager.css">
    <script defer src="js/popup_manager.js"></script>

    <!-- Statusbar -->
    <link rel="stylesheet" type="text/css" href="style/statusbar/statusbar.css">
    <script defer src="js/statusbar.js"></script>

    <!-- Utility Tray -->
    <link rel="stylesheet" type="text/css" href="style/utility_tray/utility_tray.css">
    <script defer src="js/utility_tray.js"></script>

    <!-- Quick Settings -->
    <link rel="stylesheet" type="text/css" href="style/quick_settings/quick_settings.css">
    <script defer src="js/quick_settings.js"></script>

    <!-- Notifications -->
    <link rel="stylesheet" type="text/css" href="style/notifications/notifications.css">
    <script defer src="js/notifications.js"></script>

    <!-- Permission Manager -->
    <link rel="stylesheet" type="text/css" href="style/permission_manager/permission_manager.css">
    <script defer src="js/permission_manager.js"></script>

    <!-- Cards View -->
    <link rel="stylesheet" type="text/css" href="style/cards_view/cards_view.css">
    <script defer src="js/cards_view/cards_view.js"></script>

    <!-- Keyboard -->
    <script defer src="js/keyboard_manager.js"></script>

    <!-- Bluetooth -->
    <script defer src="js/bluetooth.js"></script>

    <!-- Wifi -->
    <script defer src="js/wifi.js"></script>

    <!-- Voicemail -->
    <script defer src="js/voicemail.js"></script>

    <!-- Theme and localization -->
    <link rel="stylesheet" type="text/css" href="style/themes/default/system.css">
    <link rel="resource" type="application/l10n" href="locales/locales.ini">

    <!-- Trusted dialog -->
    <link rel="stylesheet" type="text/css" href="style/trusted_dialog/trusted_dialog.css">
    <script defer src="js/trusted_dialog.js"></script>

    <!-- Payment -->
    <script defer src="js/payment.js"></script>

    <!-- Windows -->
    <!-- Any module that wants to intercept the Home button and prevent the -->
    <!-- homescreen from being displayed must come before this script. -->
    <script defer src="js/window_manager.js"></script>
<<<<<<< HEAD

    <!-- Module Hierarchy collection -->
=======
    
    <!-- z-indexes of all the overlays in the system -->
>>>>>>> 8d9754b8
    <link rel="stylesheet" type="text/css" href="style/zindex.css">

    <!-- Value selector -->
    <link rel="stylesheet" type="text/css" href="style/value_selector/value_selector.css">
    <script defer src="js/value_selector.js"></script>
  </head>

  <body onload="startup()">
    <div id="screen" class="screenoff locked">
      <div id="statusbar" data-z-index-level="statusbar">
        <!-- Loading -->
        <div id="statusbar-loading" hidden></div>
        <!-- Carrier & date label -->
        <div id="statusbar-label" class="sb-start-upper"></div>
        <!-- Notification -->
        <div id="statusbar-notification" class="sb-start sb-icon sb-icon-notification"
          data-num="" hidden></div>

        <!-- Time -->
        <div id="statusbar-time"></div>

        <!-- Status -->
        <div id="statusbar-battery" class="sb-icon sb-icon-battery"
          data-level="100" charging hidden></div>
        <div id="statusbar-wifi" class="sb-icon sb-icon-wifi"
          data-level="4" hidden></div>
        <div id="statusbar-data" class="sb-icon sb-icon-data"
          data-type="" hidden></div>
        <div id="statusbar-flight-mode" class="sb-icon sb-icon-flight-mode" hidden></div>
        <div id="statusbar-signal" class="sb-icon sb-icon-signal"
          data-level="5" hidden></div>

        <!-- Permissions -->
        <div id="statusbar-tethering" class="sb-icon sb-icon-tethering" hidden></div>
        <div id="statusbar-alarm" class="sb-icon sb-icon-alarm" hidden></div>
        <div id="statusbar-bluetooth" class="sb-icon sb-icon-bluetooth" hidden></div>
        <div id="statusbar-mute" class="sb-icon sb-icon-mute" hidden></div>
        <div id="statusbar-recording" class="sb-icon sb-icon-recording" hidden></div>
        <div id="statusbar-sms" class="sb-icon sb-icon-sms" hidden></div>
        <div id="statusbar-geolocation" class="sb-icon sb-icon-geolocation" hidden></div>
        <div id="statusbar-usb" class="sb-icon sb-icon-usb" hidden></div>
      </div>

      <div id="utility-tray" data-z-index-level="utility-tray">
        <!-- quick settings -->
        <div id="quick-settings">
          <a href="#" id="quick-settings-wifi" data-enabled="false" data-l10n-id="quick-settings-wifi">Wifi</a>
          <a href="#" id="quick-settings-data" data-enabled="false" data-l10n-id="quick-settings-data">Data</a>
          <a href="#" id="quick-settings-bluetooth" data-enabled="false" data-l10n-id="quick-settings-bluetooth">Bluetooth</a>
          <a href="#" id="quick-settings-power-save" data-enabled="false" data-l10n-id="quick-settings-power-save">Power</a>
          <a href="#" id="quick-settings-full-app" data-enabled="false" data-l10n-id="quick-settings-full-app">Go to Settings</a>
        </div>

        <!-- TBD: credit module -->

        <!-- notifications -->
        <div id="notifications-container">
        </div>

        <div id="utility-tray-grippy">
        </div>
      </div>

      <!-- homescreen -->
      <iframe id="homescreen" mozbrowser mozapp data-z-index-level="homescreen"></iframe>
      <!-- <iframe id="homescreen" mozbrowser mozapp remote="true"></iframe>
      Crashing on load
        https://bugzilla.mozilla.org/show_bug.cgi?id=761933
      -->

      <div id="windows" data-z-index-level="app">
        <!-- application windows are added here -->
      </div>
<<<<<<< HEAD

      <div id="dialog-overlay" data-type="DIALOG_OVERLAY">
=======
      
      <div id="dialog-overlay" data-z-index-level="dialog-overlay">
>>>>>>> 8d9754b8
        <div id="trustedDialog">
        </div>
        <div id="popup-container">
        </div>
        <div id="modal-dialog">
          <div id="modal-dialog-table">
            <div id="modal-dialog-tablecell">
              <div id="modal-dialog-alert">
                <div class="modal-dialog-message-container">
                  <span id="modal-dialog-alert-message"></span>
                </div>
              </div>

              <div id="modal-dialog-confirm">
                <div class="modal-dialog-message-container">
                  <span id="modal-dialog-confirm-message"></span>
                </div>
              </div>

              <div id="modal-dialog-prompt">
                <div class="modal-dialog-message-container">
                  <span id="modal-dialog-prompt-message"></span>
                  <input id="modal-dialog-prompt-input" />
                </div>
              </div>

              <div id="modal-dialog-authentication">
                <div class="modal-dialog-message-container">
                  <span id="modal-dialog-authentication-message"></span>
                  <span data-l10n-id="username">Username</span>
                  <input id="modal-dialog-username-input" />
                  <span data-l10n-id="password">Password</span>
                  <input id="modal-dialog-password-input" type="password" />
                </div>
              </div>
            </div>
          </div>
          <div id="modal-dialog-buttons">
            <button id="modal-dialog-alert-ok" data-l10n-id="ok">OK</button>
            <button id="modal-dialog-confirm-ok" data-l10n-id="ok">OK</button>
            <button id="modal-dialog-confirm-cancel" data-l10n-id="cancel">Cancel</button>
            <button id="modal-dialog-prompt-ok" data-l10n-id="ok">OK</button>
            <button id="modal-dialog-prompt-cancel" data-l10n-id="cancel">Cancel</button>
          </div>
        </div>
      </div>

      <!-- value selector -->
      <div id="value-selector" hidden data-z-index-level="value-selector">
         <div id="value-selector-container" onmousedown="return false;"> </div>
         <div id="value-selector-buttons">
           <button id="value-selector-cancel" data-l10n-id="cancel">Cancel</button>
           <button id="value-selector-confirm" data-l10n-id="ok" onmousedown="return false;">Ok</button>
         </div>
      </div>
      
      <div id="lockscreen-camera" hidden data-z-index-level="lockscreen-camera"></div>

      <div id="lockscreen" class="uninit" data-panel="" data-z-index-level="lockscreen">
        <div id="lockscreen-container">
          <div id="lockscreen-header">
            <div id="lockscreen-connstate" hidden></div>
            <div id="lockscreen-mute" hidden></div>
            <div id="lockscreen-clock"></div>
            <div id="lockscreen-date"></div>
          </div>
          <div id="lockscreen-main-panel" class="lockscreen-panel">
            <div id="lockscreen-notification" hidden>
              <div id="lockscreen-notification-time"></div>
              <img id="lockscreen-notification-icon" />
              <div id="lockscreen-notification-title"></div>
              <div id="lockscreen-notification-detail"></div>
            </div>
            <div id="lockscreen-area"></div>
            <div id="lockscreen-area-camera" class="lockscreen-icon lockscreen-icon-left">
              <div id="lockscreen-accessibility-camera" role="button" class="lockscreen-icon-a11y-button" data-l10n-id="camera-a11y-button" aria-label="Camera"></div>
            </div>
            <div id="lockscreen-area-unlock" class="lockscreen-icon lockscreen-icon-right">
              <div id="lockscreen-accessibility-unlock" role="button" class="lockscreen-icon-a11y-button" data-l10n-id="unlock-a11y-button" aria-label="Unlock"></div>
            </div>
            <div id="lockscreen-rail-left" class="lockscreen-rail"></div>
            <div id="lockscreen-rail-right" class="lockscreen-rail"></div>
            <div id="lockscreen-area-handle"></div>
          </div>

          <div id="lockscreen-panel-passcode" class="lockscreen-panel">
          </div>
          <h2 id="lockscreen-passcode-status" data-l10n-id="enter-security-code">Enter Security&nbsp;Code</h2>
          <p id="lockscreen-passcode-code"><span></span><span></span><span></span><span></span></p>
          <div id="lockscreen-passcode-pad">
            <a role="button" href="#" data-key="1">1<span>.<span></a>
            <a role="button" href="#" data-key="2">2<span>ABC<span></a>
            <a role="button" href="#" data-key="3">3<span>DEF<span></a>
            <a role="button" href="#" data-key="4">4<span>GHI<span></a>
            <a role="button" href="#" data-key="5">5<span>JKL<span></a>
            <a role="button" href="#" data-key="6">6<span>MNO<span></a>
            <a role="button" href="#" data-key="7">7<span>PQRS<span></a>
            <a role="button" href="#" data-key="8">8<span>TUV<span></a>
            <a role="button" href="#" data-key="9">9<span>WXYZ<span></a>
            <a role="button" href="#" data-key="e" data-l10n-id="emergency-call-button" class="lockscreen-passcode-pad-func last-row">Emergency Call</a>
            <a role="button" href="#" data-key="0" class="last-row">0</a>
            <a role="button" href="#" data-key="c" data-l10n-id="cancel-button" class="lockscreen-passcode-pad-func last-row">Cancel</a>
            <a role="button" href="#" data-key="b" class="last-row">⌫</a>
          </div>

          <div id="lockscreen-panel-emergency-call" class="lockscreen-panel">
          </div>
          <h2 id="lockscreen-emergency-title" data-l10n-id="emergency-call">Emergency Call</h2>
          <div id="lockscreen-emergency-pad">TBD</div>
        </div>
      </div>
<<<<<<< HEAD

      <div id="lockscreen-camera" hidden data-type="LOCKSCREEN_CAMERA"></div>

      <div id="pinkeypadscreen" data-type="PINKEYPADSCREEN">
=======
      
      <div id="pinkeypadscreen" data-z-index-level="pinkeypadscreen">
>>>>>>> 8d9754b8
        <div id="pinkeypadscreen-container">
          <p id="pinkeypadscreen-desc"><span>Enter PIN</span></p>
          <p id="pinkeypadscreen-code">
            <span id="pinkeypadscreen-display"></span>
          </p>
          <div id="pinkeypadscreen-pad">
            <a href="#" data-key="1">1</a>
            <a href="#" data-key="2">2</a>
            <a href="#" data-key="3">3</a>
            <a href="#" data-key="4">4</a>
            <a href="#" data-key="5">5</a>
            <a href="#" data-key="6">6</a>
            <a href="#" data-key="7">7</a>
            <a href="#" data-key="8">8</a>
            <a href="#" data-key="9">9</a>
            <a href="#" data-key="o" class="pinkeypadscreen-pad-func">Ok</a>
            <a href="#" data-key="0">0</a>
            <a href="#" data-key="b" class="pinkeypadscreen-pad-func">Back</a>
            <a href="#" data-key="e" class="pinkeypadscreen-pad-func-full">Emergency</a>
          </div>
        </div>
      </div>
<<<<<<< HEAD

      <div id="statusbar" data-type="STATUSBAR">
        <!-- Loading -->
        <div id="statusbar-loading"></div>
        <!-- Carrier & date label -->
        <div id="statusbar-label" class="sb-start-upper"></div>
        <!-- Notification -->
        <div id="statusbar-notification" class="sb-start sb-icon sb-icon-notification"
          data-num="" hidden></div>

        <!-- Time -->
        <div id="statusbar-time"></div>

        <!-- Status -->
        <div id="statusbar-battery" class="sb-icon sb-icon-battery"
          data-level="100" charging hidden></div>
        <div id="statusbar-wifi" class="sb-icon sb-icon-wifi"
          data-level="4" hidden></div>
        <div id="statusbar-data" class="sb-icon sb-icon-data"
          data-type="" hidden></div>
        <div id="statusbar-flight-mode" class="sb-icon sb-icon-flight-mode" hidden></div>
        <div id="statusbar-signal" class="sb-icon sb-icon-signal"
          data-level="5" hidden></div>
=======
>>>>>>> 8d9754b8

      <div id="attention-screen" data-z-index-level="attention-screen">
        <div id="attention-bar"></div>
      </div>
<<<<<<< HEAD

      <div id="notification-toaster" class="notification" data-type="NOTIFICATION_TOASTER">
=======
      
      <div id="notification-toaster" class="notification" data-z-index-level="notification-toaster">
>>>>>>> 8d9754b8
        <img id="toaster-icon" />
        <div id="toaster-title"></div>
        <div id="toaster-detail"></div>
      </div>
<<<<<<< HEAD

      <div id="attention-screen" data-type="ATTENTION_SCREEN">
        <div id="attention-bar"></div>
      </div>

      <div id="listmenu" data-type="LIST_MENU">
        <div class="list-menu" id="listmenu-container">
        </div>
      </div>

      <div id="keyboard-overlay" data-type="KEYBOARD_OVERLAY"></div>
=======
      
      <div id="listmenu" data-z-index-level="list-menu">
        <div class="list-menu" id="listmenu-container">
        </div>
      </div>
      
      <div id="keyboard-overlay" data-z-index-level="keyboard-overlay"></div>
>>>>>>> 8d9754b8

      <!-- keyboard -->
      <iframe id="keyboard-frame" class="hide" data-z-index-level="keyboard-frame"></iframe>

      <div id="cardsView" data-z-index-level="cardsview">
        <ul>
        </ul>
      </div>
<<<<<<< HEAD

      <div id="sleep-menu" data-type="SLEEP_MENU">
=======
      
      <div id="sleep-menu" data-z-index-level="sleep-menu">
>>>>>>> 8d9754b8
        <div class="sleepmenu" id="sleepmenu-container">
        </div>
      </div>

      <div id="system-overlay" data-z-index-level="system-overlay">
        <div id="battery">
        </div>

        <div id="usb">
        </div>

        <div id="volume" class="vibration">
          <div class="active"></div>
          <div class="active"></div>
          <div class="active"></div>
          <div class="active"></div>
          <div class="active"></div>
          <div></div>
          <div></div>
          <div></div>
          <div></div>
          <div></div>
        </div>
      </div>
    </div>
  </body>
</html><|MERGE_RESOLUTION|>--- conflicted
+++ resolved
@@ -115,13 +115,8 @@
     <!-- Any module that wants to intercept the Home button and prevent the -->
     <!-- homescreen from being displayed must come before this script. -->
     <script defer src="js/window_manager.js"></script>
-<<<<<<< HEAD
-
-    <!-- Module Hierarchy collection -->
-=======
-    
+
     <!-- z-indexes of all the overlays in the system -->
->>>>>>> 8d9754b8
     <link rel="stylesheet" type="text/css" href="style/zindex.css">
 
     <!-- Value selector -->
@@ -195,13 +190,8 @@
       <div id="windows" data-z-index-level="app">
         <!-- application windows are added here -->
       </div>
-<<<<<<< HEAD
-
-      <div id="dialog-overlay" data-type="DIALOG_OVERLAY">
-=======
-      
+
       <div id="dialog-overlay" data-z-index-level="dialog-overlay">
->>>>>>> 8d9754b8
         <div id="trustedDialog">
         </div>
         <div id="popup-container">
@@ -257,7 +247,7 @@
            <button id="value-selector-confirm" data-l10n-id="ok" onmousedown="return false;">Ok</button>
          </div>
       </div>
-      
+
       <div id="lockscreen-camera" hidden data-z-index-level="lockscreen-camera"></div>
 
       <div id="lockscreen" class="uninit" data-panel="" data-z-index-level="lockscreen">
@@ -313,15 +303,8 @@
           <div id="lockscreen-emergency-pad">TBD</div>
         </div>
       </div>
-<<<<<<< HEAD
-
-      <div id="lockscreen-camera" hidden data-type="LOCKSCREEN_CAMERA"></div>
-
-      <div id="pinkeypadscreen" data-type="PINKEYPADSCREEN">
-=======
-      
+
       <div id="pinkeypadscreen" data-z-index-level="pinkeypadscreen">
->>>>>>> 8d9754b8
         <div id="pinkeypadscreen-container">
           <p id="pinkeypadscreen-desc"><span>Enter PIN</span></p>
           <p id="pinkeypadscreen-code">
@@ -344,68 +327,23 @@
           </div>
         </div>
       </div>
-<<<<<<< HEAD
-
-      <div id="statusbar" data-type="STATUSBAR">
-        <!-- Loading -->
-        <div id="statusbar-loading"></div>
-        <!-- Carrier & date label -->
-        <div id="statusbar-label" class="sb-start-upper"></div>
-        <!-- Notification -->
-        <div id="statusbar-notification" class="sb-start sb-icon sb-icon-notification"
-          data-num="" hidden></div>
-
-        <!-- Time -->
-        <div id="statusbar-time"></div>
-
-        <!-- Status -->
-        <div id="statusbar-battery" class="sb-icon sb-icon-battery"
-          data-level="100" charging hidden></div>
-        <div id="statusbar-wifi" class="sb-icon sb-icon-wifi"
-          data-level="4" hidden></div>
-        <div id="statusbar-data" class="sb-icon sb-icon-data"
-          data-type="" hidden></div>
-        <div id="statusbar-flight-mode" class="sb-icon sb-icon-flight-mode" hidden></div>
-        <div id="statusbar-signal" class="sb-icon sb-icon-signal"
-          data-level="5" hidden></div>
-=======
->>>>>>> 8d9754b8
 
       <div id="attention-screen" data-z-index-level="attention-screen">
         <div id="attention-bar"></div>
       </div>
-<<<<<<< HEAD
-
-      <div id="notification-toaster" class="notification" data-type="NOTIFICATION_TOASTER">
-=======
-      
+
       <div id="notification-toaster" class="notification" data-z-index-level="notification-toaster">
->>>>>>> 8d9754b8
         <img id="toaster-icon" />
         <div id="toaster-title"></div>
         <div id="toaster-detail"></div>
       </div>
-<<<<<<< HEAD
-
-      <div id="attention-screen" data-type="ATTENTION_SCREEN">
-        <div id="attention-bar"></div>
-      </div>
-
-      <div id="listmenu" data-type="LIST_MENU">
-        <div class="list-menu" id="listmenu-container">
-        </div>
-      </div>
-
-      <div id="keyboard-overlay" data-type="KEYBOARD_OVERLAY"></div>
-=======
-      
+
       <div id="listmenu" data-z-index-level="list-menu">
         <div class="list-menu" id="listmenu-container">
         </div>
       </div>
-      
+
       <div id="keyboard-overlay" data-z-index-level="keyboard-overlay"></div>
->>>>>>> 8d9754b8
 
       <!-- keyboard -->
       <iframe id="keyboard-frame" class="hide" data-z-index-level="keyboard-frame"></iframe>
@@ -414,13 +352,8 @@
         <ul>
         </ul>
       </div>
-<<<<<<< HEAD
-
-      <div id="sleep-menu" data-type="SLEEP_MENU">
-=======
-      
+
       <div id="sleep-menu" data-z-index-level="sleep-menu">
->>>>>>> 8d9754b8
         <div class="sleepmenu" id="sleepmenu-container">
         </div>
       </div>
