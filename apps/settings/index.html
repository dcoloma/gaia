<!DOCTYPE html>
<html>
  <head>
    <meta charset="utf-8"/>
    <meta http-equiv="pragma" content="no-cache"/>
    <title>Settings</title>

    <!-- Common style -->
    <link rel="stylesheet" type="text/css" href="shared/style/headers.css"/>
    <link rel="stylesheet" type="text/css" href="shared/style/switches.css"/>

    <!-- Specific style -->
    <link rel="stylesheet" type="text/css" href="style/lists.css"/>
    <link rel="stylesheet" type="text/css" href="style/settings.css"/>
    <link rel="stylesheet" type="text/css" href="style/simcard.css"/>

    <!-- Localization -->
    <link rel="resource" type="application/l10n" href="locales/locales.ini"/>
    <script type="application/javascript" src="shared/js/l10n.js"></script>

    <!-- Specific code -->
    <script type="application/javascript" defer src="js/utils.js"></script>
    <script type="application/javascript" defer src="js/settings.js"></script>
    <script type="application/javascript" defer src="js/data.js"></script>
    <script type="application/javascript" defer src="js/wifi.js"></script>
    <script type="application/javascript" defer src="js/bluetooth.js"></script>
    <script type="application/javascript" defer src="js/simcard_lock.js"></script>
    <script type="application/javascript" defer src="js/simcard_dialog.js"></script>
    <script type="application/javascript" defer src="js/wallpaper.js"></script>
    <script type="application/javascript" defer src="js/battery.js"></script>
    <script type="application/javascript" defer src="js/storage.js"></script>
  </head>
  <body class="hidden skin-organic">

    <!-- Connectivity :: Wi-Fi :: Network Status Dialog -->
    <section role="region" id="wifi-status" data-leaf>
      <header>
        <button type="reset"><span data-l10n-id="back" class="icon icon-back">Back</button></button>
        <menu type="toolbar">
          <button type="submit"><span data-l10n-id="forget">Forget</span></button>
        </menu>
        <h1 data-ssid> Network Status </h1>
      </header>

      <!-- network properties -->
      <ul>
        <li>
          <a data-l10n-id="security">security:
            <span data-security>WPA-PSK</span>
          </a>
        </li>
        <li>
          <a data-l10n-id="signalStrength">signal strength:
            <span data-signal>good</span>
          </a>
        </li>
        <li>
          <a data-l10n-id="linkSpeed">link speed:
            <span data-speed></span>
          </a>
        </li>
      </ul>
    </section>

    <!-- Connectivity :: Wi-Fi :: Network Authentication Dialog -->
    <section role="region" id="wifi-auth" data-leaf>
      <header>
        <button type="reset"><span data-l10n-id="back" class="icon icon-back">Back</button></button>
        <menu type="toolbar">
          <button type="submit"><span data-l10n-id="ok">OK</span></button>
        </menu>
        <h1 data-ssid> Network Authentication </h1>
      </header>

      <!-- network properties + identity/password input -->
      <ul>
        <li>
          <a data-l10n-id="security">security:
            <span data-security>WPA-PSK</span>
          </a>
        </li>
        <li>
          <a data-l10n-id="signalStrength">signal strength:
            <span data-signal>good</span>
          </a>
        </li>
        <li>
          <p data-l10n-id="identity">identity</p>
          <input data-identity data-ignore name="identity" type="text" />
        </li>
        <li>
          <p data-l10n-id="password">password</p>
          <input data-password data-ignore name="password" type="password" maxlength="63" />
          <label for="show-pwd">
            <input data-ignore id="show-pwd" name="show-pwd" type="checkbox" />
            <span data-l10n-id="showPassword">show password</span>
          </label>
        </li>
      </ul>
    </section>

    <!-- Connectivity :: Wi-Fi :: WPS Dialog -->
    <section role="region" id="wifi-wps" data-leaf>
      <header>
        <button type="reset"><span data-l10n-id="back" class="icon icon-back">Back</button></button>
        <menu type="toolbar">
          <button type="submit"><span data-l10n-id="ok">OK</span></button>
        </menu>
        <h1> Wi-Fi Protected Setup </h1>
      </header>

      <header>
        <h2 data-l10n-id="wpsMethodSelection">Select WPS method:</h2>
      </header>
      <ul>
        <li>
          <label>
            <input type="radio" name="wifi.wps.method" value="pbc" checked />
            <span></span>
          </label>
          <a data-l10n-id="wpsPbcLabel">Button connection</a>
        </li>
        <li>
          <label>
            <input type="radio" name="wifi.wps.method" value="myPin" />
            <span></span>
          </label>
          <a data-l10n-id="wpsMyPinLabel">My PIN connection</a>
        </li>
        <li>
          <label>
            <input type="radio" name="wifi.wps.method" value="apPin" />
            <span></span>
          </label>
          <a data-l10n-id="wpsApPinLabel">AP PIN connection</a>
        </li>
        <li id="wifi-wps-pin-area">
          <p data-l10n-id="wpsPinDescription">PIN is 4 or 8 digits</p>
          <input type="text" />
        </li>
      </ul>
    </section>

    <!-- Connectivity :: Wi-Fi -->
    <section role="region" id="wifi">
      <header>
        <a href="#root"><span class="icon icon-back">back</span></a>
        <h1 data-l10n-id="wifi">
          Wi-Fi
        </h1>
      </header>

      <ul>
        <li id="wifi-enabled">
          <label class="switch">
            <input type="checkbox" />
            <span></span>
          </label>
          <a data-l10n-id="wifi">Wi-Fi</a>
        </li>
        <li hidden>
          <label>
            <input type="checkbox" name="wifi.notification"/>
            <span></span>
          </label>
          <small data-l10n-id="networkNotification-expl">Notify me when an open network is available</small>
          <a data-l10n-id="networkNotification">Network notification</a>
        </li>
        <li id="wps-column">
          <small data-l10n-id="wpsDescription">Automatic wireless network configuration</small>
          <a data-l10n-id="wpsMessage">Connect with WPS</a>
        </li>
      </ul>

      <header>
        <h2 data-l10n-id="availableNetworks"> Available Networks </h2>
      </header>
      <ul id="wifi-networks">
        <!-- filled by wifi.js -->
      </ul>

      <header hidden>
        <h2 data-l10n-id="advancedSettings"> Advanced Settings </h2>
      </header>
      <ul hidden id="wifi-advanced">
        <li>
          <small id="macAddress-desc"></small>
          <a data-l10n-id="macAddress">MAC Address</a>
        </li>
        <li>
          <button data-l10n-id="manageNetworks">Manage Networks</button>
        </li>
      </ul>
    </section>

    <!-- Connectivity :: 3G/data :: APN Settings Dialog -->
    <section role="region" id="apnSettings" data-leaf>
      <header>
        <button type="reset"><span data-l10n-id="back" class="icon icon-back">Back</button></button>
        <menu type="toolbar">
          <button type="submit"><span data-l10n-id="ok">OK</span></button>
        </menu>
        <h1 data-l10n-id="apnSettings"> APN Settings </h1>
      </header>

      <!-- APN List -->
      <ul id="apnSettings-list">
        <!-- APNs matching the phone's MCC/MNC are inserted here dynamically -->
        <li id="apnSettings-custom">
          <label>
            <input type="radio" name="APN.name" value="_custom_" selected />
            <span></span>
          </label>
          <a data-l10n-id="custom">(custom settings)</a>
        </li>
      </ul>

      <!-- Advanced APN settings -->
      <header>
        <h2 data-l10n-id="advancedSettings">Advanced Settings</h2>
      </header>
      <ul id="apnSettings-advanced">
        <li>
          <p data-l10n-id="apn">APN</p>
          <input type="text" data-setting="ril.data.apn" />
        </li>
        <li>
          <p data-l10n-id="identity">identity</p>
          <input type="text" data-setting="ril.data.user" />
        </li>
        <li>
          <p data-l10n-id="password">password</p>
          <input type="text" data-setting="ril.data.passwd" />
        </li>
        <li>
          <p data-l10n-id="httpProxyHost">HTTP Proxy Host</p>
          <input type="text" data-setting="ril.data.httpProxyHost" />
        </li>
        <li>
          <p data-l10n-id="httpProxyPort">HTTP Proxy Port</p>
          <input type="text" data-setting="ril.data.httpProxyPort" />
        </li>
      </ul>
    </section>

    <!-- Connectivity :: 3G/data :: MMS Settings Dialog -->
    <section role="region" id="mmsSettings" data-leaf>
      <header>
        <button type="reset"><span data-l10n-id="back" class="icon icon-back">Back</button></button>
        <menu type="toolbar">
          <button type="submit"><span data-l10n-id="ok">OK</span></button>
        </menu>
        <h1 data-l10n-id="mmsSettings"> MMS Settings </h1>
      </header>

      <!-- MMS settings -->
      <ul>
        <li>
          <p data-l10n-id="mmsproxy">MMS Proxy</p>
          <input type="text" data-setting="ril.data.mmsproxy" value="foo" />
        </li>
        <li>
          <p data-l10n-id="mmsport">MMS Port</p>
          <input type="text" data-setting="ril.data.mmsport" value="bar" />
        </li>
        <li>
          <p data-l10n-id="mmsc">MMSC</p>
          <input type="text" data-setting="ril.data.mmsc" value="baz" />
        </li>
      </ul>
    </section>

    <!-- Connectivity :: 3G/data -->
    <section role="region" id="data">
      <header>
        <a href="#root"><span class="icon icon-back">back</span></a>
        <h1 data-l10n-id="cellularAndData">
          Cellular &amp; Data
        </h1>
      </header>

      <ul>
        <li>
          <small id="dataNetwork-desc"></small>
          <a data-l10n-id="dataNetwork">Carrier</a>
        </li>
        <li>
          <label class="switch">
            <input type="checkbox" name="ril.callwaiting.enabled"/>
            <span></span>
          </label>
          <a data-l10n-id="callWaiting">Call Waiting</a>
        </li>
      </ul>

      <header>
        <h2 data-l10n-id="dataConnectivity"> Data Connectivity </h2>
      </header>
      <ul>
        <li>
          <label class="switch">
            <input type="checkbox" name="ril.data.enabled"/>
            <span></span>
          </label>
          <a data-l10n-id="dataConnection">Data Connection</a>
        </li>
        <li>
          <label class="switch">
            <input type="checkbox" name="ril.data.roaming_enabled"/>
            <span></span>
          </label>
          <a data-l10n-id="dataRoaming">Data Roaming</a>
        </li>
        <li id="dataRoaming-expl" class="explanation">
          <!-- filled dynamically - text only -->
        </li>
      </ul>

      <header>
        <h2 data-l10n-id="advancedSettings"> Advanced Settings </h2>
      </header>
      <ul>
        <li>
          <label>
            <button onclick="Settings.openDialog('apnSettings');"
              data-l10n-id="apnSettings">APN Settings</button>
          </label>
        </li>
        <li>
          <label>
            <button onclick="Settings.openDialog('mmsSettings');"
              data-l10n-id="mmsSettings">MMS Settings</button>
          </label>
        </li>
      </ul>
    </section>

    <!-- Connectivity :: Bluetooth -->
    <section role="region" id="bluetooth">
      <header>
        <a href="#root"><span class="icon icon-back">back</span></a>
        <h1 data-l10n-id="bluetooth">
          Bluetooth
        </h1>
      </header>

      <ul>
        <li id="bluetooth-status">
          <label class="switch">
            <input type="checkbox"/>
            <span></span>
          </label>
          <a data-l10n-id="bluetooth">Bluetooth</a>
        </li>
        <li hidden id="device-visible">
          <label>
            <input type="checkbox" checked/>
            <span></span>
          </label>
          <small id="bluetooth-device-name"></small>
          <a data-l10n-id="bluetooth-visible-to-other">Visible to other devices</a>
        </li>
      </ul>

<<<<<<< HEAD
      <div data-l10n-id="bluetooth-enable-msg" id="bluetooth-enable-msg" class="bluetooth-msg">
        Turn Bluetooth on to view devices in the area.
=======
      <header>
        <h2 data-l10n-id="bluetoothDevices">Devices</h2>
      </header>
      <div data-l10n-id="bluetoothEnableMsg" id="bluetooth-enable-msg" class="explanation">
        Turn Bluetooth on to pair with devices that are within range.
>>>>>>> 818ca60d
      </div>

      <header id="bluetooth-paired-title" hidden>
        <h2 data-l10n-id="bluetooth-paired-devices">Paired Devices</h2>
      </header>
      <ul id="bluetooth-paired-devices">
        <!-- filled by bluetooth.js -->
      </ul>

      <header id="bluetooth-found-title" hidden>
        <h2 data-l10n-id="bluetooth-devices-in-area">Devices found</h2>
      </header>
      <ul id="bluetooth-devices">
        <!-- filled by bluetooth.js -->
      </ul>
      <ul id="bluetooth-searching" hidden>
        <li data-l10n-id="search-for-device" class="bluetooth-msg">
          Searching for devices…
        </li>
      </ul>

      <menu id="bluetooth-options" hidden>
        <button id="search-device" data-l10n-id="search-device" disabled>Search for Devices</button>
        <button id="rename-device" data-l10n-id="rename-device" disabled>Rename My Device</button>
      </menu>
    </section>

    <!-- Connectivity :: HotSpot :: Wi-Fi Settings Dialog -->
    <section role="region" id="hotspotSettings" data-leaf>
      <header>
        <button type="reset"><span data-l10n-id="back" class="icon icon-back">Back</button></button>
        <menu type="toolbar">
          <button type="submit"><span data-l10n-id="ok">OK</span></button>
        </menu>
        <h1 data-l10n-id="hotspotSettings">HotSpot Settings</h1>
      </header>

      <!-- wifi hotspot settings -->
      <ul>
        <li>
          <p data-l10n-id="ssid">SSID</p>
          <input type="text" data-setting="tethering.wifi.ssid" />
        </li>
        <li>
          <p data-l10n-id="encryption">encryption</p>
          <input type="text" data-setting="tethering.wifi.security.type" />
        </li>
        <li>
          <p data-l10n-id="password">password</p>
          <input type="text" data-setting="tethering.wifi.security.password" />
        </li>
      </ul>
    </section>

    <!-- Connectivity :: HotSpot -->
    <section role="region" id="hotspot">
      <header>
        <a href="#root"><span class="icon icon-back">back</span></a>
        <h1 data-l10n-id="hotspot">
          HotSpot
        </h1>
      </header>

      <ul>
        <li>
          <label class="switch">
            <input type="checkbox" name="tethering.wifi.enabled"/>
            <span></span>
          </label>
          <a data-l10n-id="wifi-hotspot">Wi-Fi HotSpot</a>
        </li>
        <li>
          <label class="switch">
            <input type="checkbox" name="tethering.usb.enabled"/>
            <span></span>
          </label>
          <a data-l10n-id="usb-hotspot">USB HotSpot</a>
        </li>
      </ul>

      <header>
        <h2 data-l10n-id="advancedSettings"> Advanced Settings </h2>
      </header>
      <ul>
        <li>
          <label>
            <button onclick="Settings.openDialog('hotspotSettings');"
              data-l10n-id="hotspotSettings">HotSpot Settings</button>
          </label>
        </li>
      </ul>
    </section>

    <!-- Personalization :: Sound -->
    <section role="region" id="sounds" data-leaf>
      <header>
        <a href="#root"><span class="icon icon-back">back</span></a>
        <h1 data-l10n-id="sound">
          Sound
        </h1>
      </header>

      <!-- Phone -->
      <ul>
        <li>
          <p data-l10n-id="volume">Volume</p>
          <label>
            <progress data-name="audio.volume.master" value="5" max="10"></progress>
          </label>
        </li>
        <li>
          <label>
            <input type="radio" name="dialer.ringtone" value="classic.ogg" checked />
            <span></span>
          </label>
          <a data-l10n-id="classic">Default</a>
        </li>
        <li>
          <label>
            <input type="radio" name="dialer.ringtone" value="old school.ogg"/>
            <span></span>
          </label>
          <a data-l10n-id="oldSchool">Bosscaling</a>
        </li>
        <li>
          <label>
            <input type="radio" name="dialer.ringtone" value="low bit.ogg"/>
            <span></span>
          </label>
          <a data-l10n-id="lowBit">Low Bit</a>
        </li>
      </ul>

      <header>
        <h2 data-l10n-id="phone">Phone</h2>
      </header>
      <ul>
        <li>
          <label>
            <input type="checkbox" name="phone.vibration.incoming" checked />
            <span></span>
          </label>
          <a data-l10n-id="vibrate">Vibrate</a>
        </li>
        <li>
          <label>
            <input type="checkbox" name="phone.ring.keypad" checked />
            <span></span>
          </label>
          <a data-l10n-id="keypad">Keypad</a>
        </li>
        <li>
          <label>
            <input type="checkbox" name="phone.ring.incoming" checked />
            <span></span>
          </label>
          <a data-l10n-id="ring">Ring</a>
        </li>
      </ul>

      <header>
        <h2 data-l10n-id="messages">Messages</h2>
      </header>
      <ul>
        <li>
          <label>
            <input type="checkbox" name="sms.vibration.received" checked />
            <span></span>
          </label>
          <a data-l10n-id="vibrate">Vibrate</a>
        </li>
        <li>
          <label>
            <input type="checkbox" name="sms.ring.received" checked />
            <span></span>
          </label>
          <a data-l10n-id="ring">Ring</a>
        </li>
      </ul>
    </section>

    <!-- Personalization :: Display -->
    <section role="region" id="display" data-leaf>
      <header>
        <a href="#root"><span class="icon icon-back">back</span></a>
        <h1 data-l10n-id="display">
          Display
        </h1>
      </header>
      <ul>
        <li>
          <a data-l10n-id="wallpaper">Wallpaper</a>
          <img id="wallpaper-preview"></img>
        </li>
        <li>
          <p data-l10n-id="brightness">Brightness level</p>
          <label>
            <progress data-name="screen.brightness" min="1" value="5" max="10"></progress>
          </label>
        </li>
        <li>
          <label>
            <input type="checkbox" name="screen.automatic-brightness" checked />
            <span></span>
          </label>
          <a data-l10n-id="automatic-brightness">Automatic Brightness</a>
        </li>
        <li>
          <label>
            <select name="screen.timeout">
              <option value="60"  data-l10n-id="one-minute" selected>1 minute</option>
              <option value="120" data-l10n-id="two-minutes"> 2 minutes</option>
              <option value="300" data-l10n-id="five-minutes">5 minutes</option>
              <option value="600" data-l10n-id="ten-minutes">10 minutes</option>
              <option value="0"   data-l10n-id="never">Never</option>
            </select>
          </label>
          <a data-l10n-id="screen-timeout">Screen Timeout</a>
        </li>
      </ul>
    </section>

    <!-- Personalization :: Notifications -->
    <section role="region" id="notifications" data-leaf>
      <header>
        <a href="#root"><span class="icon icon-back">back</span></a>
        <h1 data-l10n-id="notifications">
          Notifications
        </h1>
      </header>

      <ul>
        <li>
          <label>
            <input type="checkbox" name="lockscreen.notifications-preview.enabled" checked />
            <span></span>
          </label>
          <a data-l10n-id="lockscreen-notifications">Show on Lock Screen</a>
        </li>
    </section>

    <!-- [TODO] Personalization :: Time & Date -->

    <!-- Personalization :: Language & Region -->
    <section role="region" id="languages" data-leaf>
      <header>
        <a href="#root"><span class="icon icon-back">back</span></a>
        <h1 data-l10n-id="languageAndRegion">
          Language &amp; Region
        </h1>
      </header>

      <ul>
        <li>
          <label class="checkbox">
            <input type="radio" name="language.current" value="ar"/>
            <span class="checkbox-inner"></span>
          </label>
          <a>العربية</a>
        </li>
        <li>
          <label>
            <input type="radio" name="language.current" value="de"/>
            <span></span>
          </label>
          <a dir="ltr">Deutsch</a>
        </li>
        <li>
          <label>
            <input type="radio" name="language.current" value="el"/>
            <span></span>
          </label>
          <a dir="ltr">Ελληνικά</a>
        </li>
        <li>
          <label>
            <input type="radio" name="language.current" value="en-US" checked />
            <span></span>
          </label>
          <a dir="ltr">English (US)</a>
        </li>
        <li>
          <label>
            <input type="radio" name="language.current" value="es"/>
            <span></span>
          </label>
          <a dir="ltr">Español</a>
        </li>
        <li>
          <label>
            <input type="radio" name="language.current" value="fr"/>
            <span></span>
          </label>
          <a dir="ltr">Français</a>
        </li>
        <li>
          <label>
            <input type="radio" name="language.current" value="nb-NO"/>
            <span></span>
          </label>
          <a dir="ltr">Norsk</a>
        </li>
        <li>
          <label>
            <input type="radio" name="language.current" value="it"/>
            <span></span>
          </label>
          <a dir="ltr">Italiano</a>
        </li>
        <li>
          <label>
            <input type="radio" name="language.current" value="pt-BR"/>
            <span></span>
          </label>
          <a dir="ltr">Português (do Brasil)</a>
        </li>
        <li>
          <label>
            <input type="radio" name="language.current" value="ru"/>
            <span></span>
          </label>
          <a dir="ltr">Русский</a>
        </li>
        <li>
          <label>
            <input type="radio" name="language.current" value="tr"/>
            <span></span>
          </label>
          <a dir="ltr">Türkçe</a>
        </li>
        <li>
          <label>
            <input type="radio" name="language.current" value="zh-TW"/>
            <span></span>
          </label>
          <a dir="ltr">正體中文</a>
        </li>
      </ul>
    </section>

    <!-- Personalization :: Keyboard -->
    <section role="region" id="keyboard" data-leaf>
      <header>
        <a href="#root"><span class="icon icon-back">back</span></a>
        <h1 data-l10n-id="keyboard">
          Keyboard
        </h1>
      </header>

      <ul>
        <li>
          <label>
            <input type="checkbox" name="keyboard.vibration"/>
            <span></span>
          </label>
          <a data-l10n-id="vibration">Vibration</a>
        </li>
        <li>
          <label>
            <input type="checkbox" name="keyboard.clicksound" checked />
            <span></span>
          </label>
          <a data-l10n-id="clickSound">Click sound</a>
        </li>
        <li>
          <label>
            <input type="checkbox" name="keyboard.wordsuggestion"/>
            <span></span>
          </label>
          <a data-l10n-id="wordSuggestion">Word Suggestion</a>
        </li>
      </ul>

      <header>
        <h2>Layouts</h2>
      </header>
      <ul>
        <li>
          <label>
            <input type="checkbox" name="keyboard.layouts.english" checked />
            <span></span>
          </label>
          <a data-l10n-id="english">English</a>
        </li>
        <li>
          <label>
            <input type="checkbox" name="keyboard.layouts.dvorak"/>
            <span></span>
          </label>
          <a data-l10n-id="dvorak">English (Dvorak)</a>
        </li>
        <li>
          <label>
            <input type="checkbox" name="keyboard.layouts.spanish"/>
            <span></span>
          </label>
          <a data-l10n-id="spanish">Spanish</a>
        </li>
        <li>
          <label>
            <input type="checkbox" name="keyboard.layouts.portuguese"/>
            <span></span>
          </label>
          <a data-l10n-id="portuguese">Portuguese (Brazilian)</a>
        </li>
        <li>
          <label>
            <input type="checkbox" name="keyboard.layouts.otherlatins"/>
            <span></span>
          </label>
          <small data-l10n-id="latin-desc">French, German, Norwegian Bokmal, Slovak, Turkish</small>
          <a data-l10n-id="latin">Other Latin scripts</a>
        </li>
        <li>
          <label>
            <input type="checkbox" name="keyboard.layouts.cyrillic"/>
            <span></span>
          </label>
          <small data-l10n-id="cyrillic-desc">Russian, Serbian (Cyrillic)</small>
          <a data-l10n-id="cyrillic">Cyrillic scripts</a>
        </li>
        <li>
          <label>
            <input type="checkbox" name="keyboard.layouts.arabic"/>
            <span></span>
          </label>
          <a data-l10n-id="arabic">Arabic</a>
        </li>
        <li>
          <label>
            <input type="checkbox" name="keyboard.layouts.hebrew"/>
            <span></span>
          </label>
          <a data-l10n-id="hebrew">Hebrew</a>
        </li>
        <li>
          <label>
            <input type="checkbox" name="keyboard.layouts.zhuyin"/>
            <span></span>
          </label>
          <small data-l10n-id="traditionalChinese-desc">Zhuyin</small>
          <a data-l10n-id="traditionalChinese">Traditional Chinese</a>
        </li>
        <li>
          <label>
            <input type="checkbox" name="keyboard.layouts.pinyin"/>
            <span></span>
          </label>
          <small data-l10n-id="simplifiedChinese-desc">Pinyin</small>
          <a data-l10n-id="simplifiedChinese">Simplified Chinese</a>
        </li>
        <li>
          <label>
            <input type="checkbox" name="keyboard.layouts.japanese"/>
            <span></span>
          </label>
          <small data-l10n-id="jp-kanji-desc">Kanji</small>
          <a data-l10n-id="jp-kanji">Japanese</a>
        </li>
        <li>
          <label>
            <input type="checkbox" name="keyboard.layouts.greek"/>
            <span></span>
          </label>
          <a data-l10n-id="greek">Greek</a>
        </li>
      </ul>
    </section>

    <!-- [TODO] Accounts :: Persona -->
    <!-- [TODO] Accounts :: Mail -->

    <!-- Security :: Phone Lock -->
    <section role="region" id="phoneLock" data-leaf>
      <header>
        <a href="#root"><span class="icon icon-back">back</span></a>
        <h1 data-l10n-id="phoneLock">
          Phone Lock
        </h1>
      </header>

      <ul>
        <li>
          <label>
            <input type="checkbox" name="lockscreen.enabled" checked />
            <span></span>
          </label>
          <a data-l10n-id="lockScreen">Lock Screen</a>
        </li>
        <li>
          <label>
            <input type="checkbox" name="lockscreen.passcode-lock.enabled" checked />
            <span></span>
          </label>
          <small data-l10n-id="passcode-lock-desc" data-l10n-id='{"code", "0000"}'>Passcode</small>
          <a data-l10n-id="passcode-lock">Passcode Lock</a>
        </li>
        <li>
          <label>
            <input type="checkbox" name="lockscreen.unlock-sound.enabled" checked />
            <span></span>
          </label>
          <a data-l10n-id="unlock-sound">Unlock Sound</a>
        </li>
      </ul>
    </section>

    <!-- [TODO] Security :: Phone Lock -->

    <!-- Security :: SIM Security :: SIM PIN Input Dialog -->
    <section role="region" id="simpin-dialog" data-leaf>
      <header>
        <button type="reset">
          <span data-l10n-id="back" class="icon icon-back">Back</span>
        </button>
        <menu type="toolbar">
        <button data-l10n-id="done" type="submit">Done</button>
        </menu>
        <h1></h1>
      </header>

      <div class="container">
        <div id="errorMsg" class="error" hidden>
          <div id="messageHeader">The PIN was incorrect.</div>
          <span id="messageBody">3 tries left.</span>
        </div>
        <!-- sim pin input field -->
        <div id="pinArea">
          <div data-l10n-id="simPin">SIM PIN</div>
          <div class="input-wrapper">
            <input name="simpin" type="number" size="8" maxlength="8" />
            <input name="simpinVis" type="text" size="8" maxlength="8"/>
          </div>
        </div>
        <!-- sim puk input field -->
        <div id="pukArea">
          <div data-l10n-id="pukCode">PUK Code</div>
          <div class="input-wrapper">
            <input name="simpuk" type="number" size="8" maxlength="8" />
            <input name="simpukVis" type="text" size="8" maxlength="8"/>
          </div>
        </div>
        <!-- new sim pin input field -->
        <div id="newPinArea">
          <div data-l10n-id="newSimPinMsg">
            Create PIN (must contain 4 to 8 digits)
          </div>
          <div class="input-wrapper">
            <input name="newSimpin" type="number" size="8" maxlength="8" />
            <input name="newSimpinVis" type="text" size="8" maxlength="8" />
          </div>
        </div>
        <!-- confirm new sim pin input field -->
        <div id="confirmPinArea">
          <div>Confirm New PIN</div>
          <div class="input-wrapper">
            <input name="confirmNewSimpin" type="number" size="8" maxlength="8" />
            <input name="confirmNewSimpinVis" type="text" size="8" maxlength="8" />
          </div>
        </div>
      </div>
    </section>

    <!-- Security :: SIM Security -->
    <section role="region" id="sim">
      <header>
        <a href="#root"><span class="icon icon-back">back</span></a>
        <h1 data-l10n-id="simSecurity">
          SIM Security
        </h1>
      </header>

      <ul>
        <li id="simpin-enabled">
          <label class="switch">
            <input type="checkbox"/>
            <span></span>
          </label>
          <a data-l10n-id="simPin">SIM PIN</a>
        </li>
      </ul>

      <dl>
        <dt data-l10n-id="whatIsSimPin">What is a SIM PIN?</dt>
        <dd data-l10n-id="simPinIntro1">
          A SIM PIN prevents access to the SIM card's
          cellular data networks. When it's on, any device
          containing the SIM card will request the PIN upon
          restart.
        </dd>
        <dd data-l10n-id="simPinIntro2">
          A SIM PIN is not the same as the Passcode used
          to unlock the device.
        </dd>
      </dl>

      <ul>
        <li id="simpin-change">
          <label>
            <button data-l10n-id="changeSimPin" name="changeSimPin">Change PIN</button>
          </label>
        </li>
      </ul>
    </section>


    <!-- [TODO] Security :: App Permissions -->
    <!-- Security :: Do Not Track -->
    <section role="region" id="doNotTrack" data-leaf>
      <header>
        <a href="#root"><span class="icon icon-back">back</span></a>
        <h1 data-l10n-id="doNotTrack">
          Do Not Track
        </h1>
      </header>

      <ul>
        <li>
          <label>
            <input type="checkbox" name="privacy.donottrackheader.enabled" />
            <span></span>
          </label>
          <a data-l10n-id="doNotTrack">Do Not Track</a>
        </li>
      </ul>
    </section>

    <!-- Device :: About -->
    <section role="region" id="about" data-leaf>
      <header>
        <a href="#root"><span class="icon icon-back">back</span></a>
        <h1 data-l10n-id="deviceInfo">
          Device Information
        </h1>
      </header>

      <header>
        <h2 data-l10n-id="gitInfo"> Git commit info </h2>
      </header>
      <ul>
        <li>
          <small id="gaia-commit-hash"></small>
          <a id="gaia-commit-date"></a>
        </li>
      </ul>

      <header>
        <h2 data-l10n-id="debug">Debug</h2>
      </header>
      <ul>
        <li>
          <label>
            <input type="checkbox" name="debug.grid.enabled"/>
            <span></span>
          </label>
          <a data-l10n-id="grid">Grid</a>
        </li>
        <li>
          <label>
            <input type="checkbox" name="debug.fps.enabled"/>
            <span></span>
          </label>
          <a data-l10n-id="fps-monitor">Show frames per second</a>
        </li>
        <li>
          <label>
            <input type="checkbox" name="debug.paint-flashing.enabled"/>
            <span></span>
          </label>
          <a data-l10n-id="paint-flashing">Flash repainted area</a>
        </li>
        <li>
          <label>
            <input type="checkbox" name="debug.log-animations.enabled"/>
            <span></span>
          </label>
          <a data-l10n-id="log-animations">Log slow animations</a>
        </li>
        <li>
          <label>
            <input type="checkbox" name="debug.dev-mode"/>
            <span></span>
          </label>
          <a data-l10n-id="dev-mode">Developer Mode</a>
        </li>
        <li>
          <label>
            <input type="checkbox" name="debug.oop.disabled"/>
            <span></span>
          </label>
          <a data-l10n-id="oop-disabled">Disable Out-Of-Process</a>
        </li>
       </ul>
    </section>

    <!-- Device :: Battery -->
    <section role="region" id="battery" data-leaf>
      <header>
        <a href="#root"><span class="icon icon-back">back</span></a>
        <h1 data-l10n-id="battery">
          Battery
        </h1>
      </header>

      <ul>
        <li>
          <a id="battery-level" data-l10n-id="batteryLevel">Current Battery Life
            <span></span>
          </a>
        </li>
        <li>
          <a id="battery-remaining" data-l10n-id="batteryEstLeft">Estimated Time Left
            <span></span>
          </a>
        </li>
      </ul>
    </section>

    <!-- Device :: Device Storage -->
    <section role="region" id="device-storage" data-leaf>
      <header>
        <a href="#root"><span class="icon icon-back">back</span></a>
        <h1 data-l10n-id="deviceStorage">
          Device Storage
        </h1>
      </header>

      <ul>
        <li>
          <label>
            <input type="checkbox" name="ums.enabled"/>
            <span></span>
          </label>
          <small id="ums-desc" data-l10-id="umsUnplugToDisable">Unplug USB cable to disable</small>
          <a data-l10n-id="umsEnabled">USB Mass Storage Enabled</a>
        </li>
      </ul>
    </section>

    <!-- Device :: Media Storage -->
    <section role="region" id="media-storage" data-leaf>
      <header>
        <a href="#root"><span class="icon icon-back">back</span></a>
        <h1 data-l10n-id="mediaStorage">
          Media Storage
        </h1>
      </header>

      <ul>
        <li>
          <a data-l10n-id="music-space"> Music
            <span class="storage-space"></span>
          </a>
        </li>
        <li>
          <a data-l10n-id="pictures-space"> Pictures
            <span class="storage-space"></span>
          </a>
        </li>
        <li>
          <a data-l10n-id="videos-space"> Movies
            <span class="storage-space"></span>
          </a>
        </li>
        <li>
          <a data-l10n-id="left-space"> Space Left
            <span class="storage-space"></span>
          </a>
        </li>
      </ul>
    </section>

    <!-- Device :: Accessibility -->
    <section role="region" id="accessibility" data-leaf hidden>
      <header>
        <a href="#root"><span class="icon icon-back">back</span></a>
        <h1 data-l10n-id="accessibility">
          Accessibility
        </h1>
      </header>

      <ul>
        <li hidden>
          <label>
            <input type="checkbox" name="accessibility.invert"/>
            <span></span>
          </label>
          <a data-l10n-id="invertColors">Invert Colors</a>
        </li>
        <li hidden>
          <label>
            <input type="checkbox" name="accessibility.screenreader"/>
            <span></span>
          </label>
          <a data-l10n-id="screenReader">Screen Reader</a>
        </li>
      </ul>
    </section>

    <!-- Device :: Help -->
    <section role="region" id="help" data-leaf>
      <header>
        <a href="#root"><span class="icon icon-back">back</span></a>
        <h1 data-l10n-id="helpAndFeedback">
          Help
        </h1>
      </header>

      <!-- TODO -->
    </section>

    <!-- Main List -->
    <section role="region" id="root">
      <header>
        <h1 data-l10n-id="settings">Settings</h1>
      </header>

      <!-- Main :: Network & Connectivity -->
      <header>
        <h2 data-l10n-id="networkAndConnectivity">Network &amp; Connectivity</h2>
      </header>
      <ul>
        <li>
          <label class="switch">
            <input type="checkbox" name="ril.radio.disabled" />
            <span></span>
          </label>
          <a data-l10n-id="airplaneMode">Airplane Mode</a>
        </li>
        <li>
          <label class="switch">
            <input type="checkbox" name="geolocation.enabled" />
            <span></span>
          </label>
          <a data-l10n-id="gps">GPS</a>
        </li>
        <li>
          <small id="wifi-desc" data-l10n-id="fullStatus-disconnected">offline</small>
          <a href="#wifi" data-l10n-id="wifi">Wi-Fi</a>
        </li>
        <li>
          <small id="data-desc"></small>
          <a href="#data" data-l10n-id="cellularAndData">Cellular &amp; Data</a>
        </li>
        <li>
          <small id="bluetooth-desc"></small>
          <a href="#bluetooth" data-l10n-id="bluetooth">Bluetooth</a>
        </li>
        <li>
          <small id="hotspot-desc"></small>
          <a href="#hotspot" data-l10n-id="hotspot">HotSpot</a>
        </li>
      </ul>

      <!-- Main :: Personalization -->
      <header>
        <h2 data-l10n-id="personalization">Personalization</h2>
      </header>
      <ul>
        <li>
          <a href="#sounds" data-l10n-id="sound">Sound</a>
        </li>
        <li>
          <a href="#display" data-l10n-id="display">Display</a>
        </li>
        <li>
          <a href="#notifications" data-l10n-id="notifications">Notifications</a>
        </li>
        <li hidden>
          <small id="time-desc"></small>
          <a href="#time" data-l10n-id="timeAndDate">Time &amp; Date</a>
        </li>
        <li>
          <small id="language-desc"></small>
          <a href="#languages" data-l10n-id="languageAndRegion">Language &amp; Region</a>
        </li>
        <li>
          <small id="keyboard-desc"></small>
          <a href="#keyboard" data-l10n-id="keyboard">Keyboard</a>
        </li>
      </ul>

      <!-- Main :: Accounts -->
      <header hidden>
        <h2 data-l10n-id="accounts">Accounts</h2>
      </header>
      <ul hidden>
        <li>
          <a href="#persona" data-l10n-id="persona">Persona</a>
        </li>
        <li>
          <a href="#mail" data-l10n-id="mail">Mail</a>
        </li>
      </ul>

      <!-- Main :: Security & Privacy -->
      <header>
        <h2 data-l10n-id="securityAndPrivacy">Security &amp; Privacy</h2>
      </header>
      <ul>
        <li>
          <small id="phoneLock-desc"></small>
          <a href="#phoneLock" data-l10n-id="phoneLock">Phone Lock</a>
        </li>
        <li>
          <small id="simCardLock-desc"></small>
          <a href="#sim" data-l10n-id="simSecurity">SIM Security</a>
        </li>
        <li hidden>
          <a href="#appPermissions" data-l10n-id="appPermissions">App Permissions</a>
        </li>
        <li>
          <small id="doNotTrack-desc"></small>
          <a href="#doNotTrack" data-l10n-id="doNotTrack">Do Not Track</a>
        </li>
      </ul>

      <!-- Main :: Device -->
      <header>
        <h2 data-l10n-id="device">Device</h2>
      </header>
      <ul>
        <li>
          <a href="#about" data-l10n-id="deviceInfo">Device Information</a>
        </li>
        <li>
          <small id="battery-desc"></small>
          <a href="#battery" data-l10n-id="battery">Battery</a>
        </li>
        <li>
          <small id="device-storage-desc"></small>
          <a href="#device-storage" data-l10n-id="deviceStorage">Device Storage</a>
        </li>
        <li>
          <small id="media-storage-desc"></small>
          <a href="#media-storage" data-l10n-id="mediaStorage">Media Storage</a>
        </li>
        <li hidden>
          <a href="#accessibility" data-l10n-id="accessibility">Accessibility</a>
        </li>
        <li>
          <a href="#help" data-l10n-id="helpAndFeedback">Help &amp; Feedback</a>
        </li>
      </ul>
    </section>
  </body>
</html>
<|MERGE_RESOLUTION|>--- conflicted
+++ resolved
@@ -362,16 +362,11 @@
         </li>
       </ul>
 
-<<<<<<< HEAD
-      <div data-l10n-id="bluetooth-enable-msg" id="bluetooth-enable-msg" class="bluetooth-msg">
+      <header>
+        <h2 data-l10n-id="bluetoothDevices">Devices</h2>
+      </header>
+      <div data-l10n-id="bluetoothEnableMsg" id="bluetooth-enable-msg" class="explanation">
         Turn Bluetooth on to view devices in the area.
-=======
-      <header>
-        <h2 data-l10n-id="bluetoothDevices">Devices</h2>
-      </header>
-      <div data-l10n-id="bluetoothEnableMsg" id="bluetooth-enable-msg" class="explanation">
-        Turn Bluetooth on to pair with devices that are within range.
->>>>>>> 818ca60d
       </div>
 
       <header id="bluetooth-paired-title" hidden>
