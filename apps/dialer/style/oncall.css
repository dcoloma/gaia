--- conflicted
+++ resolved
@@ -1,41 +1,18 @@
-@font-face {
-<<<<<<< HEAD
-  font-family: 'FontLight';
-  src: url('fonts/opensans-light-webfont.woff');
-}
-
 @font-face {
   font-family: 'FontRegular';
-  src: url('fonts/opensans-regular-webfont.woff');
+  src: url('fonts/Open-Sans.woff');
 }
 
 @font-face {
-=======
-  font-family: 'FontRegular';
-  src: url('fonts/Open-Sans.woff');
-}
-
-@font-face {
->>>>>>> d79e01d4
   font-family: 'FontSemibold';
   font-weight: 600;
-  src: url('fonts/opensans-semibold-webfont.woff');
+  src: url('fonts/Open-Sans-Semibold.woff');
 }
 
 @font-face {
   font-family: 'FontBold';
   font-weight: bold;
-<<<<<<< HEAD
-  src: url('fonts/opensans-bold-webfont.woff');
-}
-
-@font-face {
-  font-family: 'Keyboard Symbols';
-  font-weight: 600;
-  src: url('fonts/Keyboard-Symbols.woff');
-=======
   src: url('fonts/Open-Sans-Bold.woff');
->>>>>>> d79e01d4
 }
 
 html, body {
@@ -45,8 +22,6 @@
   overflow: hidden;
   margin: 0;
   font-family: 'Open Sans', sans-serif;
-<<<<<<< HEAD
-  /* font-family: 'FontSemibold', sans-serif; */
   font-size: 10px;
   color: white;
   background: transparent;
@@ -54,10 +29,6 @@
 
 html * {
   overflow: hidden;
-}
-
-.font-light{
-  font-family:'FontLight';
 }
 
 .font-regular{
@@ -235,6 +206,10 @@
   height:3.2rem;
 }
 
+#mute.mute {
+  background-color: #bcbcbc;
+}
+
 button[disabled] .i-keypad{
   opacity:.3;
 }
@@ -255,220 +230,10 @@
   background-size: 3rem 1.9rem;
   width:3rem;
   height:1.9rem;
-=======
-  font-size: 10px;
-  color: white;
-  background: transparent;
-}
-
-html * {
-  overflow: hidden;
-}
-
-.font-regular{
-  font-family:'FontRegular';
-}
-
-.font-semibold{
-  font-family:'FontSemibold';
-}
-
-.font-bold{
-  font-family:'FontBold';
-}
-
-.contact-primary-info{
-  font-size:-moz-calc(15*0.226rem);
-  color:black;
-}
-
-.contact-secondary-info{
-  font-size:-moz-calc(6*0.226rem);
-  color:white;
-}
-
-.grid-wrapper{
-  width:100%;
-  height:100%;
-}
-
-.grid-v-align{
-  vertical-align:middle;
-}
-
-.grid-row{
-  display:table-row;
-}
-
-.grid-cell{
-  display:table-cell;
-}
-
-.grid{
-  display:table;
-  table-layout:fixed;
-}
-
-.hide{
-  display:none !important;
-}
-
-.transparent{
-  visibility: hidden !important;
-}
-
-.layout-row{
-  display:table-row;
-}
-
-.layout-cell{
-  display:table-cell;
-}
-
-.layout-centered{
-  vertical-align:middle;
-}
-
-.center{
-  text-align:center;
-}
-
-#views {
-  position: absolute;
-  top: 0;
-  height: 100%;
-  width: 100%;
-  background: white;
-  border-radius: 10px;
-  z-index: -1;
-  -moz-transform: translateY(-100%);
-}
-
-#views.show {
-  -moz-transform: translateY(0);
-  z-index: 500;
-}
-
-#views > .view {
-  height: 100%;
-  width: 100%;
-}
-
-body.hidden *[data-l10n-id] {
-  visibility: hidden;
-}
-
-#call-screen {
-  position: absolute;
-  top: 0;
-  left: 0;
-  width: 100%;
-  height: 100%;
-  margin: 0 0 1px 0;
-  border: 0;
-  border-radius: 10px;
-  background: LightGray;
-  -moz-transform: translateY(-100%);
-  z-index: 100;
-}
-
-#call-screen.animate {
-  -moz-transition: -moz-transform 0.5s ease;
-}
-
-#call-screen.prerender {
-  -moz-transform: translateY(-moz-calc(-100% + 1px));
-}
-
-#call-screen.displayed {
-  -moz-transform: translateY(0);
-}
-
-#call-screen.displayed.prerender {
-  -moz-transform: translateY(-1px); 
-}
-
-#cs-header {
-  height:10rem;
-  background:#52B6CC;
-}
-
-.cs-h-info{
-  padding:0 3rem;
-  overflow: hidden;
-  text-overflow:ellipsis;
-  white-space:nowrap;
-}
-
-.call-duration-style{
-  color:white;
-  font-size: -moz-calc(25*0.226rem);
-  padding:0 3rem;
-}
-
-#call-options{
-  height:28.5rem;
-}
-
-.options-column{
-  border-right:1px solid #3A3A3A;
-}
-
-.options-column:last-child{
-  border-right:0;
-}
-
-.co-advanced-option{
-  background:rgba(0,0,0,.8);
-  height:11rem;
-  width:100%;
-  border:0;
-  border-top:1px solid #3A3A3A;
-  border-bottom:1px solid #3A3A3A;
-}
-
-.co-advanced-option:last-child{
-  border-top:0;
-}
-
-.i-mute{
-  display:inline-block;
-  background-color: #DDD;
-  background:url('images/dialer_icon_mute.png') ;
-  background-size: 2.4rem 3.2rem;
-  width:2.4rem;
-  height:3.2rem;
-}
-
-#mute.mute {
-  background-color: #bcbcbc;
-}
-
-button[disabled] .i-keypad{
-  opacity:.3;
-}
-
-.i-keypad{
-  display:inline-block;
-  background-color: #DDD;
-  background:url('images/dialer_icon_dialer.png') ;
-  background-size: 2.5rem 2.5rem;
-  width:2.5rem;
-  height:2.5rem;
-}
-
-.i-speaker{
-  display:inline-block;
-  background-color: #DDD;
-  background:url('images/dialer_icon_headphones.png') ;
-  background-size: 3rem 1.9rem;
-  width:3rem;
-  height:1.9rem;
 }
 
 #speaker.speak {
   background-color: #bcbcbc;
->>>>>>> d79e01d4
 }
 
 .i-contacts{
