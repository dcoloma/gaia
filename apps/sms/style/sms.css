
@font-face {
  font-family: 'FontLight';
  src: url('fonts/opensans-light-webfont.woff');
}

@font-face {
  font-family: 'FontRegular';
  src: url('fonts/opensans-regular-webfont.woff');
}

@font-face {
  font-family: 'FontSemibold';
  font-weight: 600;
  src: url('fonts/opensans-semibold-webfont.woff');
}

<<<<<<< HEAD
=======
@font-face {
  font-family: 'FontBold';
  font-weight: bold;
  src: url('fonts/opensans-bold-webfont.woff');
}

>>>>>>> be5ef5ce
@media screen and (min-resolution: 200dpi) {

  html {
    font-size: 13.5px;
  }
}

@media screen and (max-resolution: 200dpi) {

  html {
    font-size: 10px;
  }
}


/* media queries for removing rounded border when keyboard is shown */
@media screen and (max-height: 70rem) {
  .toolbar-bottom {
    bottom: 0;
    border-bottom-left-radius: 0;
    border-bottom-right-radius: 0;
   
  }
}

html, body {
  height: 100%;
  padding: 0;
  margin: 0;
  overflow-x: hidden;
  overflow-y: hidden;
  font-family: 'Open Sans', sans-serif;
}

body {
  margin: 0;
  width: 100%;
  height: 100%;
<<<<<<< HEAD
  font-family: 'Open Sans', sans-serif;
=======
  font-family: 'FontRegular', sans-serif;
  font-size: -moz-calc(6 * 0.226rem);
>>>>>>> be5ef5ce
}

.panel {
  position: absolute;
  width: 100%;
  height: 100%;
  -moz-transition: -moz-transform 0.3s ease;
  top: 0;
}

body.conversation .panel {
  -moz-transform: translateX(-100%);
}

body.conversation-new-msg .conversation-hide {
  display: none;
}

body.conversation .conversation-hide {
  display: none;
}

body.edit-mode .conversation-hide {
  display: table-cell !important;
}

body.conversation-new-msg .contact-show {
  display: block;
}

body.edit-mode .hide-bottom {
  display: none;
}

/* View - Slide Horizontal Transition */
/* XXX hack: the width is adjusted (0-100%) with a delayed transition in order
 *           to hide the horizontal scrollbar on the device (at least, when the
 *           transition is over).
 * This is just a workaround: the platform bug should be fixed later.  */

#view {
  -moz-transform: translateX(100%);

  /* XXX hack */
  overflow: hidden;
  z-index: 1;
  width: 0%;
  -moz-transition: -moz-transform 0.3s ease, width 0s linear 0.5s;
}

#msg-conversations {
  -moz-transform: translateX(0);

  /* XXX hack */
  overflow: hidden;
  z-index: 10;
}

body.conversation #view {
  -moz-transform: translateX(0);

  /* XXX hack */
  z-index: 10;
  width: 100%;
  -moz-transition: -moz-transform 0.3s ease;
}

body.conversation #msg-conversations {
  -moz-transform: translateX(-100%);

  /* XXX hack */
  z-index: 1;
  width: 0%;
  -moz-transition: -moz-transform 0.3s ease, width 0s linear 0.5s;
}

.toolbar {
  -moz-box-sizing: border-box;
  position: absolute;
  display: block;
  left: 0;
  right: 0;
  background: -moz-linear-gradient(top, #cd6723 0%, #bb482d 100%); 
  margin: 0;
  padding: 0;
}

.toolbar-top {
  height: 5rem;
  top: 0;
<<<<<<< HEAD
  height: 6.4rem;
=======
>>>>>>> be5ef5ce
  box-shadow: 0 1px 3px rgba(0, 0, 0, 0.3);
  z-index: 5;
}

.toolbar-bottom {
  bottom: 0;
  height: 6rem;
  background: rgba(0,0,0,.3);
  
}

.toolbar-panel {
  display: -moz-box;
  -moz-box-orient: horizontal;
  width: 100%;
}

.toolbar-panel-item {
  -moz-box-flex: 1;
}

.toolbar-panel-fixed-item {
  -moz-box-flex: 0;
}

.list {
  position: absolute;
  top: 5rem;
  bottom: 0;
  left: 0;
  right: 0;
  overflow-x: hidden;
  overflow-y: auto;
  -moz-user-select: none;
}

<<<<<<< HEAD
input, textarea {
}

=======
>>>>>>> be5ef5ce
.button {
  -moz-box-sizing: border-box;
  text-align: center;
  border-radius: 2rem;
  color: #fff;
  text-shadow: 0pt -0.1rem 0.1rem rgba(0, 0, 0, 0.5);
  border: none;
  padding: 0 1.6rem;
  outline: medium none;  
  background: -moz-linear-gradient(top, hsl(39,100%,73%) 0, hsla(35,100%,80%,0.2) 0.2rem, hsla(35,100%,50%,.4) 20%,
                hsl(32,100%,38%) 98%, hsl(32,100%,38%) 99%, hsl(31,100%,50%) 100%),
              -moz-linear-gradient(top, hsl(39,100%,73%) 0, hsla(35,100%,50%,1) 0.2rem, hsl(32,100%,38%) 98%,
                hsl(32,100%,38%) 99%, hsl(31,100%,50%) 100%);
}

.button-bottom-bar {
  background: -moz-linear-gradient(top, #b50404 0%, #850a0a 100%); 
  vertical-align: middle;
  text-align: center;
  font-size: -moz-calc(7*0.226rem);
  color: #ffffff;
  display: table-cell;
}

<<<<<<< HEAD
=======
.back-wrapper {
  height: inherit;
  text-align: center;
  border-right: solid .1rem rgba(0, 0, 0, 0.2);
  box-shadow: 0.1rem 0 0 0.01rem rgba(255, 255, 255, 0.3);
  width: 2rem;
  position: absolute;
}
>>>>>>> be5ef5ce
.back-button {
  position: absolute;
  margin: 0.6rem 0 0 2.4rem;
}

.back-button-img {
  background: url("./images/top-navibar-left-arrow.png") no-repeat scroll 3rem 50% transparent;
  left: 0;
  top: 0;
  width: 8rem;
  height: 4.8rem;
  position: absolute;
}

.back-button > h2 {
  display: none;
}

.button:active {
  background: -moz-linear-gradient(bottom, hsl(39,100%,73%) 0, hsla(35,100%,80%,0.2) 0.2rem, hsla(35,100%,50%,.4) 20%,
                hsl(32,100%,38%) 98%, hsl(32,100%,38%) 99%, hsl(31,100%,50%) 100%),
              -moz-linear-gradient(bottom, hsl(39,100%,73%) 0, hsla(35,100%,50%,1) 0.2rem, hsl(32,100%,38%) 98%,
                hsl(32,100%,38%) 99%, hsl(31,100%,50%) 100%);
}

/* Remove dotted outline for button in firefox. */
.button::-moz-focus-inner {
  border: 0;
}

.text-button {
  font-size: 2.4rem;
  font-weight: bold;
  height: 4.8rem;
  line-height: 4.8rem;
  text-decoration: none;
}

#msg-search-container {
  display: none;
  padding-right: 1.6rem;
  margin: 0;
  top: 0;
  width: 100%;
  height: 6.4rem;
  border-bottom: solid 0.3rem #9b9b9b;
  border-top-left-radius: 0.8rem;
  border-top-right-radius: 0.8rem;  
  z-index: 1;
  -moz-transition: -moz-transform 0.3s ease;
}

body.msg-search-mode #msg-search-container {
  -moz-transform: translateY(5.8rem);
}

body.msg-search-result-mode #msg-search-container {
  -moz-transform: translateY(0px);
  z-index: 6;
}

#view-msg-text-container {
  padding-left: 1.5rem;
}

#msg-search {
  padding: 0 0 0 3.2rem;
  background: url("images/input-icon-search.png") no-repeat scroll 0.8rem 50%, -moz-linear-gradient(center top , rgba(0, 0, 0, 0.2) 0px, rgba(255, 255, 255, 0) 2rem, #FFFFFF 100%) repeat scroll 0 0 #FFFFFF;
  width: -moz-calc(100% - 15px - 15px);
}

#msg-search-cancel {
  margin-top: 6px;
}

body.msg-search-mode #msg-conversations-list {
  top: 12.2rem;
}

#msg-title-container {
  padding: 0;
  margin: 0;
  margin-left: 3rem;
<<<<<<< HEAD
  line-height: 6rem;
=======
  line-height: 5rem;
>>>>>>> be5ef5ce
  color: #ffffff;
  font-size: -moz-calc(10 * 0.226rem);
}

#msg-conversations-list {
 -moz-transition: top 0.3s ease;
}

#msg-conversations-list > a {
  -moz-box-sizing: border-box;
  display: block;
  text-decoration: none;
  outline: none;
  height: 6rem;
  position: relative;
  /* Remove the thumbnail for current stage.
   *padding need to 11.2rem + img width when social network integration is ready*/
<<<<<<< HEAD
  padding: 1.3rem 1.6rem 0 5rem;
=======
  padding: 1rem 1.6rem 1rem 3rem;
>>>>>>> be5ef5ce
  border-top: 0.1rem solid hsla(207,22%,92%,1);
  width: 100%;
  -moz-transition: padding 0.3s ease-out;
  overflow: hidden;
  text-overflow: ellipsis;
}

body.edit-mode #msg-conversations-list > a {
  padding: 1.3rem 1.6rem 0 13.2rem;
  -moz-transition: padding 0.3s ease-out;
}

#msg-conversations-list > a:active {
  background: -moz-linear-gradient(top, #FF9500 0, #E66000 100%);
}

#msg-conversations-list > a:active > .name {
  color: white;
}

#msg-conversations-list > a:active > .msg {
  color: #ffbc8c;
}

#msg-conversations-list > a.hide {
  display: none;
}

#msg-conversations-list > a > * {
  pointer-events: none;
}

#msg-conversations-list > a:first-child {
  border-top-color: transparent;
}

#msg-conversations-list > a .unread-mark {
  display: none;
}

a.unread .unread-mark {
  display: block !important;
  width: 3rem !important;
<<<<<<< HEAD
  left: 0rem !important;
=======
  left: 0 !important;
>>>>>>> be5ef5ce
  height: 100% !important;
  top: 0 !important;
  background: transparent !important;
  border-style: none !important;

}

a.unread .unread-mark .icon-unread-mark {
  display: block;
  width: .9rem;
  height: .9rem;
  margin: 4.3rem auto;
  background-image: url('images/updates.png');
}

/* fake input boxes for checkboxes*/
#msg-conversations-list label {
  position: absolute;
  top: 0;
  left: 0;
  width: 100%;
  height: 100%;
}

#msg-conversations-list > a > input.fake-checkbox {
  display: none;
}

#msg-conversations-list > a > span {
  position: absolute;
  top: -moz-calc(50% - 3.4rem);
  left: 4rem;
  display: block;
  width: 6.4rem;
  height: 6.4rem;
  border: none;
  -moz-transition: opacity 0.3s ease-in;
}

#msg-conversations-list > a > input[type=checkbox] + span {
  opacity: 0.0;
  visibility: hidden;
  height: 6rem;
  border-radius: 0.5rem;
}

body.edit-mode #msg-conversations-list > a > input[type=checkbox]:checked + span {
  background: url("./images/checked.png") no-repeat scroll center center,
    -moz-linear-gradient(#ffffff, #eaeae4);
}

body.edit-mode #msg-conversations-list > a > span {
  opacity: 1.0;
  visibility: visible;
  border: 0.4rem solid;
  -moz-border-top-colors: #c3c9cb #c3c9cb #fff #fff;
  -moz-border-right-colors: #c3c9cb #c3c9cb #fff #fff;
  -moz-border-bottom-colors: #c3c9cb #c3c9cb #fff #fff;
  -moz-border-left-colors: #c3c9cb #c3c9cb #fff #fff;
  background: -moz-linear-gradient(#eaeae4, #ffffff);
}

#msg-conversations-list .photo {
  position: absolute;
  top: 0;
  right: 0;
  width: 5.9rem;
  height: 5.9rem;
  overflow: hidden;
}

#msg-conversations-list .photo img {
  width: 100%;
}

#msg-conversations-list .name {
  font-family: 'FontRegular';
  font-size: -moz-calc(8 * 0.226rem);
  color: #000000;
  overflow: hidden;
  text-overflow: ellipsis;
  width: -moz-calc(100% - 7rem);
}

#msg-conversations-list .msg {
  font-family: 'FontRegular';
  font-size: -moz-calc(6 * 0.226rem);
  color: #5B5B5B;
  text-shadow: 0 0.1rem 0 #ddd;
  width: -moz-calc(100% - 20rem);
  overflow: hidden;
  white-space: nowrap;
  text-overflow: '..."';
  position: absolute;
  top: 3rem;
  left: 10rem;
}

#msg-conversations-list .msg .highlight {
  background: rgb(255, 255, 0);
}

#msg-conversations-list .time {
  font-family: 'FontSemibold';
  font-size: -moz-calc(6 * 0.226rem);
  color: #5B5B5B;
  position: absolute;
  top: 3rem;
  color: hsla(0,0%,0%,.5);
}

#msg-conversations-list .unread {
  color: #1D8399;  
}

#msg-conversations-list .unread-tag {
  position: absolute;
  visibility : hidden;
  height: 1rem;
  width: 1rem;
  top: 2rem;
  left: 1rem;

  background: url(../style/images/unread.png);
}

#msg-conversations-list > a.unread .unread-tag {
  visibility : visible;
}

body.edit-mode #msg-conversations-list .name {
  width: -moz-calc(100% - 19rem);
}

body.edit-mode #msg-conversations-list .msg {
  width: -moz-calc(100% - 9rem);
}

#msg-new-message-container {
  padding: 0;
  margin: 0;
}

#msg-edit-options-bar {
  padding: 0;
  margin: 0;
  height: 100%;
  width: 100%;
  display: table;
  border-spacing: 2rem 1rem;
  table-layout: fixed;
<<<<<<< HEAD
}

#msg-new-message {
  right: 0rem;
  width: 4rem;
  margin-right: 6rem; 
  position: absolute;
  height: 100%;
}

.icon-add {
  display: block;
  background-image: url('images/add.png');
  height: 1.6rem;
  width: 1.5rem;
  margin: 2.2rem auto;
}

#msg-edit-button, #msg-search-edit-button {
  right: 0rem;
  width: 4rem;
  margin-right: 2rem; 
  position: absolute;
 
  height: 100%;
}

.icon-edit {
  display: block;
  background-image: url('images/edit.png');
  height: 2rem;
  width: 1.9rem;
  margin: 2rem auto;
}

=======
}

#msg-new-message {
  right: 0;
  width: 5rem;
  margin-right: 2rem; 
  position: absolute;
  height: 100%;
}

.icon-add {
  display: block;
  background-image: url('images/add.png');
  height: 1.6rem;
  width: 1.5rem;
  margin: 1.7rem auto;
}

#msg-edit-button, #msg-search-edit-button {
  display: none;
  right: 0;
  width: 5rem;
  margin-right: 2rem; 
  position: absolute;
 
  height: 100%;
}

.icon-edit {
  opacity: .5;
  display: block;
  background-image: url('images/edit.png');
  height: 2rem;
  width: 1.9rem;
  margin: 1.5rem auto;
}

>>>>>>> be5ef5ce
#msg-conversations-back {
  position: absolute;
  
  height: 100%;
<<<<<<< HEAD
  width: 2rem;
  text-align: center;
  border-right: solid .1rem rgba(0, 0, 0, 0.2);
  box-shadow: 0.1rem 0 0 0.01rem rgba(255, 255, 255, 0.3)
=======
  width: 5rem;
  
>>>>>>> be5ef5ce
}

.icon-back {
  display: block;
  background-image: url('images/back.png');
  height: 2.7rem;
  width: 1.1rem;

<<<<<<< HEAD
  margin: 1.65rem auto;
=======
  margin: 1.15rem auto;
>>>>>>> be5ef5ce
}    

.edit-hide, .search-hide { 
  display: block;
}

.edit-show, .search-show { 
  display: none;
}

body.msg-search-result-mode .search-hide {
  display: none;
}

body.msg-search-result-mode .search-show {
  display: block;
}

body.edit-mode .edit-hide {
  display: none;
}

body.edit-mode .edit-show {
  display: block;
}

body.edit-mode .edit-hide-element {
  background: red !important;
}

#view-back {
  position: absolute;
  height: 100%;
<<<<<<< HEAD
  width: 2rem;
  text-align: center;
  border-right: solid .1rem rgba(0, 0, 0, 0.2);
  box-shadow: 0.1rem 0 0 0.01rem rgba(255, 255, 255, 0.3);
=======
  width: 5rem;
>>>>>>> be5ef5ce
}

#view-done-button {
  position: absolute;
  cursor: pointer;
  padding: 1.4rem 0;
  width: 7rem;
  right: 2rem;
  text-align: center;
  font-size: -moz-calc(10 * 0.226rem);
  color: #ffffff;
}

#view-edit-button { 
<<<<<<< HEAD
  right: 0rem;
  width: 4rem;
  margin-right: 2rem; 
  position: absolute;
 
=======
  right: 0;
  width: 4rem;
  margin-right: 2rem; 
  position: absolute;
>>>>>>> be5ef5ce
  height: 100%;
}
  

body.conversation-new-msg #view-edit-button #view-name {
  display: none;
}

body.edit-mode #view-edit-button {
  display: none;
}

#view-add-button {
<<<<<<< HEAD
  right: 0rem;
=======
  right: 0;
>>>>>>> be5ef5ce
  width: 4rem;
  margin-right: 1rem; 
  position: absolute;
  display: none;
  height: 100%;
 
}

.icon-contact {
<<<<<<< HEAD
=======
  opacity: .5;
>>>>>>> be5ef5ce
  display: block;
  background-image: url('images/contacts_icon.png');
    
  height: 2.4rem;
  width: 2.2rem;
<<<<<<< HEAD
  margin: 1.8rem auto;
=======
  margin: 1.3rem auto;
>>>>>>> be5ef5ce
}

body.edit-mode #view-add-button {
  display: none;
}

#view-name {
  padding: 0;
  margin: 0;
  margin-left: 3rem;
  font-weight: normal;
<<<<<<< HEAD
  line-height: 6rem;
=======
  line-height: 5rem;
>>>>>>> be5ef5ce
  color: #ffffff;
  font-size: -moz-calc(10 * 0.226rem);
  text-overflow: ellipsis;
  overflow: hidden;
  white-space: nowrap;
}

body.conversation-new-msg #view-name {
  display: none;
}

body.conversation-new-msg #view-add-button {
  display: block;
}

body.conversation-new-msg #view-edit-button {
  display: none;
}

#view-num {
<<<<<<< HEAD
  height: 4rem;
  display: none;
  margin: 1rem 5rem 1rem 3rem;
  padding: 0 2rem;
  -moz-box-sizing: border-box;
  width: -moz-calc(100% - 9rem);
  font-size: -moz-calc(6 * 0.226rem);
=======
  height: 3rem;
  display: none;
  margin: 1rem 5rem 1rem 4rem;
  padding: 0 2rem;
  -moz-box-sizing: border-box;
  width: -moz-calc(100% - 10rem);
  font-size: -moz-calc(7 * 0.226rem);
  border-radius: .3rem;
  border: 1px solid #A83F22;
  box-shadow: inset 0 .2rem .1rem rgba(0,0,0,.2);
>>>>>>> be5ef5ce
}

body.conversation-new-msg #view-num {
  display: block;
  position: absolute;
  z-index: 100;
}

#view-edit-container {
  position: absolute;
  top: 0; right: 0;
  height: 6rem;
  width: 9.6rem;
}

#view-edit {
  position: absolute;
  -moz-box-sizing: border-box;
  top: 1.6rem;
  right: 1.6rem;
  height: 3.2rem;
  line-height: 30.2rem;
  width: 6.4rem;
  padding: 0 0.8rem;
  border-radius: 0.5rem;
  border: 0.1rem solid hsl(60,2%,62%);
  text-align: center;
  font-size: 1.8rem;
  font-weight: bold;
  color: #666;
  text-shadow: 0.1rem 0.1rem 0.1rem hsla(0,0%,100%,.5);
  background: -moz-linear-gradient(top, hsla(0,0%,97%,1) 0, hsla(280,8%,93%,1) 0.1rem, hsla(0,0%,87%,1) 100%);
}

#view-edit:active {
  background: -moz-linear-gradient(top, hsla(0,0%,97%,1) 0, hsla(0,0%,87%,1) 0.1rem, hsla(280,8%,93%,1) 100%);
}

#view-list {
  bottom: 5.5rem;
<<<<<<< HEAD
=======
  background: #F4F4F4;
>>>>>>> be5ef5ce
}

#view-list > div .message-container {
  position: relative;
  padding: 1rem 1.5rem;
  width: 26.5rem;
  -moz-box-sizing: border-box;
  display: block;
}

#view-list > div .message-bubble {
  position: absolute;
  top: -0.1rem;
  width: 1rem;
  height: 0.9rem;
}

#view-list > div .sender > .message-bubble {
  right: -0.9rem;
  background: url(images/bubble_gray_corner.png);
}
#view-list > div .receiver > .message-bubble {  
  left: -0.9rem;
  background: url(images/bubble_orange_corner.png);
}

#view-list > div .sender {
  border-radius: 0.5rem 0 0.5rem 0.5rem;
  background: #FFFFFF;
  border: 0.1rem solid #878787;
  margin-left: 3.5rem;
  margin-right: 2rem;
}

#view-list > div .receiver {
  border-radius: 0 0.5rem 0.5rem 0.5rem;
  background: #F9F8EE;
  border: 0.1rem solid #F08A48;
  margin-left: 2rem;
  margin-right: 3.5rem;
}

#view-list > div .pending {
  -moz-animation: fadeIn 2s ease;
  opacity: 0.5;
}

@-moz-keyframes fadeIn {
  from {
    opacity: 0;
  }
  to {
    opacity: 0.5;
  }
}

#view-list .photo {
  position: absolute;
  top: 0;
  width: 8rem;
  height: 8rem;
  margin: 0.8rem;
  border-radius: 0.5rem;
  box-shadow: inset 0 0.1rem 0 #ddd, 0 0.1rem 0 #999;
  overflow: hidden;
  background-color: #ccc;
  z-index: 2;
}

#view-list > div.sender .photo {
  left: 0;
}

#view-list > div.receiver .photo {
  right: 0;
}

#view-list .photo img {
  width: 100%;
}

#view-list > div .text {
<<<<<<< HEAD
  font-size: -moz-calc(6*0.226rem);
  
  color: rgb(18, 47, 64);
  text-shadow: 0 0.1rem 0 #ddd;
  line-height: 3.2rem;
=======
  color: #000000;
>>>>>>> be5ef5ce
  text-overflow: ellipsis;
  overflow: hidden;
  word-wrap: break-word;
}

#view-list > div .time {
  font-family: 'FontSemibold';
  font-size: -moz-calc(6 * 0.226rem);
  color: #5B5B5B;
}


body.edit-mode #view-list .text {
  width: -moz-calc(100% - 9rem);
}

body.edit-mode #view-list .time {
  right: 1.6rem;
}

#view-list > div .message-container::before {
  content: '';
  display: block;
  width: 1rem;
  height: 0.9rem;
  position: absolute;
}

#view-list > div .sender::before {
  background: url(images/bubble_gray_corner-png);
  right: 0.1rem;
}

#view-list > div .receiver::before {
  background: url(images/bubble_orange_corner-png);
  left: -0.1rem;
}

body.edit-mode #view-list > div.message-block {
  -moz-transform: translateX(9rem);
}


#view-list > div.message-block {
  -moz-box-sizing: border-box;
  display: block;
  text-decoration: none;
  outline: none;
  position: relative;
  padding: 0.5rem 0 0.5rem 9rem;
  width: -moz-calc(100% + 9rem);
  right: 9rem;
  -moz-transition: -moz-transform 0.3s ease;
}

<<<<<<< HEAD

#view-list > div.message-block:active > div.message-container {
  background: rgba(183,214,54,.6);
}

=======
>>>>>>> be5ef5ce
#view-list > div.message-block > * {
  pointer-events: none;
}

#view-list > div.message-block:first-child {
  border-top-color: transparent;
}

/* fake input boxes for checkboxes*/
#view-list label {
  position: absolute;
  top: 0;
  left: 0;
  width: 100%;
  height: 100%;
}

#view-list div.message-block > input.fake-checkbox {
  display: none;
}

#view-list div.message-block > span {
  position: absolute;
  top: -moz-calc(50% - 3.4rem);
  left: 2rem;
  display: block;
  width: 6.4rem;
  height: 6.4rem;
  border: none;
}


#view-list div.message-block > input.fake-checkbox {
  display: none;
}

#view-list div.message-block > span {
  position: absolute;
  top: -moz-calc(50% - 3.4rem);
  left: 2rem;
  display: block;
  width: 6.4rem;
  height: 6.4rem;
  border: none;
}

#view-list div.message-block > input[type=checkbox] + span {
  width: 6rem;
  height: 6rem;
  border: 0.4rem solid;
  border-radius: 0.5rem;
  -moz-border-top-colors: #c3c9cb #c3c9cb #fff #fff;
  -moz-border-right-colors: #c3c9cb #c3c9cb #fff #fff;
  -moz-border-bottom-colors: #c3c9cb #c3c9cb #fff #fff;
  -moz-border-left-colors: #c3c9cb #c3c9cb #fff #fff;
  background: -moz-linear-gradient(#eaeae4, #ffffff);
}

#view-list div.message-block > input[type=checkbox]:checked + span {
  background: url("./images/checked.png") no-repeat scroll center center,
  -moz-linear-gradient(#ffffff, #eaeae4);
}
/** end fake checkboxes **/
  

#view-bottom-toolbar {
  background: rgba(0,0,0,.7);
  height: 5.5rem;
<<<<<<< HEAD
}

#view-bottom-toolbar-panel {
  padding: 0;
  margin: 0;
  height: 100%;
  width: 100%;
  display: table;
  border-spacing: .5rem 1rem;
  table-layout: fixed;
}

.view-bottom-toolbar-element {
  display: table-cell;
}

.view-bottom-toolbar-button {
  background: -moz-linear-gradient(top, #b50404 0%, #850a0a 100%); 
  vertical-align: middle;
  text-align: center;
  font-size: -moz-calc(7 * 0.226rem);
  color: #ffffff;
  display: table-cell;
}

#view-msg-send {
  width: 6.5rem;
  text-align: center;
  vertical-align: middle;
  font-size: -moz-calc(7 * 0.226rem);
  color: white;
  cursor: pointer;
}

#view-msg-text {
  height: 3rem;
  width: 100%;
  margin: 0 !important;
  -moz-box-sizing: border-box;
  resize: none;
  font-size: -moz-calc(7 * 0.226rem);
=======
}

#view-bottom-toolbar-panel {
  padding: 0;
  margin: 0;
  height: 100%;
  width: 100%;
  display: table;
  border-spacing: .5rem 1rem;
  table-layout: fixed;
}

.view-bottom-toolbar-element {
  display: table-cell;
}

.view-bottom-toolbar-button {
  background: -moz-linear-gradient(top, #b50404 0%, #850a0a 100%); 
  vertical-align: middle;
  text-align: center;
  font-size: -moz-calc(7 * 0.226rem);
  color: #ffffff;
  display: table-cell;
>>>>>>> be5ef5ce
}

#view-msg-send {
  width: 7rem;
  text-align: center;
  vertical-align: middle;
  font-size: -moz-calc(7 * 0.226rem);
  color: white;
  cursor: pointer;
}

<<<<<<< HEAD
=======
#view-msg-text {
  height: 3rem;
  width: 100%;
  margin: 0 !important;
  -moz-box-sizing: border-box;
  resize: none;
  font-size: -moz-calc(7 * 0.226rem);
  border-radius: 0.3rem;
  border: 1px solid rgba(0,0,0,.3);
  box-shadow: 0 0.2rem 0.1rem rgba(0, 0, 0, 0.2) inset;
}

#view-msg-send {
  margin: 1.4rem 0 0 1.6rem;
  min-width: 7rem;
}
>>>>>>> be5ef5ce


/* localization */
body.hidden *[data-l10n-id] {
  visibility: hidden;
}

.confirmation-panel {
  position: absolute;
  width: 100%;
  height: 100%;
  top: 0;

  text-align: center;
  background: rgba(0,0,0,0.4);
  width: 0;
  z-index: 1;   
}

#view-confirmation-panel, #msg-confirmation-panel {
  width: 100%;
  z-index: 10;
}

.confirmation-dialog {
  background: rgb(255,255,255);
  opacity: 1; 
  border-radius: 0.3rem;
  margin: 2rem 2rem;
  padding: 1rem 1rem;
}
.confirmation-dialog p {
  font-size: 2rem;
}

.confirmation-dialog h2 {
  font-size: 2rem;
}

.view-confirm-options {
  display: table;
  table-layout: fixed;
  width: 100%;
  height: 4rem;
<<<<<<< HEAD
  border-spacing: .5rem 0rem;
=======
  border-spacing: .5rem 0;
>>>>>>> be5ef5ce
}

.view-confirm-option {
  display: table-cell;
  background: -moz-linear-gradient(top, #b50404 0%, #850a0a 100%); 
  vertical-align: middle;
  text-align: center;
  font-size: -moz-calc(7 * 0.226rem);
  color: #ffffff;
  border-radius: .4rem;

}

.groupHeader {
  border-bottom: solid 1px #ff4e00;
  padding-left: 3rem;
  padding-top: 1rem;
  font-size: -moz-calc(6 * 0.226rem);
  color: #ff4e00;
  text-transform: uppercase;
<<<<<<< HEAD
  font-family: 'Open Sans', sans-serif;
 
=======
  font-family: 'FontRegular';
}

#view-list .groupHeader {
  margin-bottom: 0.5rem;
}

/** This is a temporary code for demo **/
#view-delete-button #view-delete-all-button #msg-delete-all-button #msg-delete-button {
  display: none;
>>>>>>> be5ef5ce
}
<|MERGE_RESOLUTION|>--- conflicted
+++ resolved
@@ -15,15 +15,12 @@
   src: url('fonts/opensans-semibold-webfont.woff');
 }
 
-<<<<<<< HEAD
-=======
 @font-face {
   font-family: 'FontBold';
   font-weight: bold;
   src: url('fonts/opensans-bold-webfont.woff');
 }
 
->>>>>>> be5ef5ce
 @media screen and (min-resolution: 200dpi) {
 
   html {
@@ -62,12 +59,8 @@
   margin: 0;
   width: 100%;
   height: 100%;
-<<<<<<< HEAD
-  font-family: 'Open Sans', sans-serif;
-=======
   font-family: 'FontRegular', sans-serif;
   font-size: -moz-calc(6 * 0.226rem);
->>>>>>> be5ef5ce
 }
 
 .panel {
@@ -158,10 +151,6 @@
 .toolbar-top {
   height: 5rem;
   top: 0;
-<<<<<<< HEAD
-  height: 6.4rem;
-=======
->>>>>>> be5ef5ce
   box-shadow: 0 1px 3px rgba(0, 0, 0, 0.3);
   z-index: 5;
 }
@@ -198,12 +187,6 @@
   -moz-user-select: none;
 }
 
-<<<<<<< HEAD
-input, textarea {
-}
-
-=======
->>>>>>> be5ef5ce
 .button {
   -moz-box-sizing: border-box;
   text-align: center;
@@ -228,8 +211,6 @@
   display: table-cell;
 }
 
-<<<<<<< HEAD
-=======
 .back-wrapper {
   height: inherit;
   text-align: center;
@@ -238,7 +219,6 @@
   width: 2rem;
   position: absolute;
 }
->>>>>>> be5ef5ce
 .back-button {
   position: absolute;
   margin: 0.6rem 0 0 2.4rem;
@@ -322,11 +302,7 @@
   padding: 0;
   margin: 0;
   margin-left: 3rem;
-<<<<<<< HEAD
-  line-height: 6rem;
-=======
   line-height: 5rem;
->>>>>>> be5ef5ce
   color: #ffffff;
   font-size: -moz-calc(10 * 0.226rem);
 }
@@ -344,11 +320,7 @@
   position: relative;
   /* Remove the thumbnail for current stage.
    *padding need to 11.2rem + img width when social network integration is ready*/
-<<<<<<< HEAD
-  padding: 1.3rem 1.6rem 0 5rem;
-=======
   padding: 1rem 1.6rem 1rem 3rem;
->>>>>>> be5ef5ce
   border-top: 0.1rem solid hsla(207,22%,92%,1);
   width: 100%;
   -moz-transition: padding 0.3s ease-out;
@@ -392,11 +364,7 @@
 a.unread .unread-mark {
   display: block !important;
   width: 3rem !important;
-<<<<<<< HEAD
-  left: 0rem !important;
-=======
   left: 0 !important;
->>>>>>> be5ef5ce
   height: 100% !important;
   top: 0 !important;
   background: transparent !important;
@@ -548,43 +516,6 @@
   display: table;
   border-spacing: 2rem 1rem;
   table-layout: fixed;
-<<<<<<< HEAD
-}
-
-#msg-new-message {
-  right: 0rem;
-  width: 4rem;
-  margin-right: 6rem; 
-  position: absolute;
-  height: 100%;
-}
-
-.icon-add {
-  display: block;
-  background-image: url('images/add.png');
-  height: 1.6rem;
-  width: 1.5rem;
-  margin: 2.2rem auto;
-}
-
-#msg-edit-button, #msg-search-edit-button {
-  right: 0rem;
-  width: 4rem;
-  margin-right: 2rem; 
-  position: absolute;
- 
-  height: 100%;
-}
-
-.icon-edit {
-  display: block;
-  background-image: url('images/edit.png');
-  height: 2rem;
-  width: 1.9rem;
-  margin: 2rem auto;
-}
-
-=======
 }
 
 #msg-new-message {
@@ -622,20 +553,12 @@
   margin: 1.5rem auto;
 }
 
->>>>>>> be5ef5ce
 #msg-conversations-back {
   position: absolute;
   
   height: 100%;
-<<<<<<< HEAD
-  width: 2rem;
-  text-align: center;
-  border-right: solid .1rem rgba(0, 0, 0, 0.2);
-  box-shadow: 0.1rem 0 0 0.01rem rgba(255, 255, 255, 0.3)
-=======
   width: 5rem;
   
->>>>>>> be5ef5ce
 }
 
 .icon-back {
@@ -644,11 +567,7 @@
   height: 2.7rem;
   width: 1.1rem;
 
-<<<<<<< HEAD
-  margin: 1.65rem auto;
-=======
   margin: 1.15rem auto;
->>>>>>> be5ef5ce
 }    
 
 .edit-hide, .search-hide { 
@@ -682,14 +601,7 @@
 #view-back {
   position: absolute;
   height: 100%;
-<<<<<<< HEAD
-  width: 2rem;
-  text-align: center;
-  border-right: solid .1rem rgba(0, 0, 0, 0.2);
-  box-shadow: 0.1rem 0 0 0.01rem rgba(255, 255, 255, 0.3);
-=======
   width: 5rem;
->>>>>>> be5ef5ce
 }
 
 #view-done-button {
@@ -704,18 +616,10 @@
 }
 
 #view-edit-button { 
-<<<<<<< HEAD
-  right: 0rem;
-  width: 4rem;
-  margin-right: 2rem; 
-  position: absolute;
- 
-=======
   right: 0;
   width: 4rem;
   margin-right: 2rem; 
   position: absolute;
->>>>>>> be5ef5ce
   height: 100%;
 }
   
@@ -729,11 +633,7 @@
 }
 
 #view-add-button {
-<<<<<<< HEAD
-  right: 0rem;
-=======
   right: 0;
->>>>>>> be5ef5ce
   width: 4rem;
   margin-right: 1rem; 
   position: absolute;
@@ -743,20 +643,13 @@
 }
 
 .icon-contact {
-<<<<<<< HEAD
-=======
   opacity: .5;
->>>>>>> be5ef5ce
   display: block;
   background-image: url('images/contacts_icon.png');
     
   height: 2.4rem;
   width: 2.2rem;
-<<<<<<< HEAD
-  margin: 1.8rem auto;
-=======
   margin: 1.3rem auto;
->>>>>>> be5ef5ce
 }
 
 body.edit-mode #view-add-button {
@@ -768,11 +661,7 @@
   margin: 0;
   margin-left: 3rem;
   font-weight: normal;
-<<<<<<< HEAD
-  line-height: 6rem;
-=======
   line-height: 5rem;
->>>>>>> be5ef5ce
   color: #ffffff;
   font-size: -moz-calc(10 * 0.226rem);
   text-overflow: ellipsis;
@@ -793,15 +682,6 @@
 }
 
 #view-num {
-<<<<<<< HEAD
-  height: 4rem;
-  display: none;
-  margin: 1rem 5rem 1rem 3rem;
-  padding: 0 2rem;
-  -moz-box-sizing: border-box;
-  width: -moz-calc(100% - 9rem);
-  font-size: -moz-calc(6 * 0.226rem);
-=======
   height: 3rem;
   display: none;
   margin: 1rem 5rem 1rem 4rem;
@@ -812,7 +692,6 @@
   border-radius: .3rem;
   border: 1px solid #A83F22;
   box-shadow: inset 0 .2rem .1rem rgba(0,0,0,.2);
->>>>>>> be5ef5ce
 }
 
 body.conversation-new-msg #view-num {
@@ -853,10 +732,7 @@
 
 #view-list {
   bottom: 5.5rem;
-<<<<<<< HEAD
-=======
   background: #F4F4F4;
->>>>>>> be5ef5ce
 }
 
 #view-list > div .message-container {
@@ -939,15 +815,7 @@
 }
 
 #view-list > div .text {
-<<<<<<< HEAD
-  font-size: -moz-calc(6*0.226rem);
-  
-  color: rgb(18, 47, 64);
-  text-shadow: 0 0.1rem 0 #ddd;
-  line-height: 3.2rem;
-=======
   color: #000000;
->>>>>>> be5ef5ce
   text-overflow: ellipsis;
   overflow: hidden;
   word-wrap: break-word;
@@ -1003,14 +871,6 @@
   -moz-transition: -moz-transform 0.3s ease;
 }
 
-<<<<<<< HEAD
-
-#view-list > div.message-block:active > div.message-container {
-  background: rgba(183,214,54,.6);
-}
-
-=======
->>>>>>> be5ef5ce
 #view-list > div.message-block > * {
   pointer-events: none;
 }
@@ -1079,7 +939,6 @@
 #view-bottom-toolbar {
   background: rgba(0,0,0,.7);
   height: 5.5rem;
-<<<<<<< HEAD
 }
 
 #view-bottom-toolbar-panel {
@@ -1106,49 +965,6 @@
 }
 
 #view-msg-send {
-  width: 6.5rem;
-  text-align: center;
-  vertical-align: middle;
-  font-size: -moz-calc(7 * 0.226rem);
-  color: white;
-  cursor: pointer;
-}
-
-#view-msg-text {
-  height: 3rem;
-  width: 100%;
-  margin: 0 !important;
-  -moz-box-sizing: border-box;
-  resize: none;
-  font-size: -moz-calc(7 * 0.226rem);
-=======
-}
-
-#view-bottom-toolbar-panel {
-  padding: 0;
-  margin: 0;
-  height: 100%;
-  width: 100%;
-  display: table;
-  border-spacing: .5rem 1rem;
-  table-layout: fixed;
-}
-
-.view-bottom-toolbar-element {
-  display: table-cell;
-}
-
-.view-bottom-toolbar-button {
-  background: -moz-linear-gradient(top, #b50404 0%, #850a0a 100%); 
-  vertical-align: middle;
-  text-align: center;
-  font-size: -moz-calc(7 * 0.226rem);
-  color: #ffffff;
-  display: table-cell;
->>>>>>> be5ef5ce
-}
-
-#view-msg-send {
   width: 7rem;
   text-align: center;
   vertical-align: middle;
@@ -1157,8 +973,6 @@
   cursor: pointer;
 }
 
-<<<<<<< HEAD
-=======
 #view-msg-text {
   height: 3rem;
   width: 100%;
@@ -1175,7 +989,6 @@
   margin: 1.4rem 0 0 1.6rem;
   min-width: 7rem;
 }
->>>>>>> be5ef5ce
 
 
 /* localization */
@@ -1220,11 +1033,7 @@
   table-layout: fixed;
   width: 100%;
   height: 4rem;
-<<<<<<< HEAD
-  border-spacing: .5rem 0rem;
-=======
   border-spacing: .5rem 0;
->>>>>>> be5ef5ce
 }
 
 .view-confirm-option {
@@ -1245,10 +1054,6 @@
   font-size: -moz-calc(6 * 0.226rem);
   color: #ff4e00;
   text-transform: uppercase;
-<<<<<<< HEAD
-  font-family: 'Open Sans', sans-serif;
- 
-=======
   font-family: 'FontRegular';
 }
 
@@ -1259,5 +1064,4 @@
 /** This is a temporary code for demo **/
 #view-delete-button #view-delete-all-button #msg-delete-all-button #msg-delete-button {
   display: none;
->>>>>>> be5ef5ce
-}
+}
