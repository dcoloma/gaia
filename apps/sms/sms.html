<!DOCTYPE html>
<html manifest="manifest.appcache">
  <head>
    <meta charset="utf-8">
    <meta http-equiv="pragma" content="no-cache">
    <title>Messages</title>
    <link rel="stylesheet" type="text/css" href="style/sms.css">
<<<<<<< HEAD
    <script type="text/javascript" src="http://gaiamobile.org/webapi.js"></script>
=======
    <link rel="resource" type="application/l10n" href="locale/sms.properties">
    <script type="text/javascript" src="../../webapi.js"></script>
>>>>>>> 52fdceae
    <script type="text/javascript" src="js/sms.js"></script>
    <script type="text/javascript" src="js/utils.js"></script>
  </head>

  <body class="hidden">
    <div id="view" class="panel">
      <div id="view-toolbar" class="toolbar toolbar-top">
        <div id="view-back" data-l10n-id="messages">Messages</div>
        <h2 id="view-name">

        </h2>
        <input type="tel" id="view-num" />
        <div id="view-edit-container">
          <div id="view-edit" data-l10n-id="edit">Edit</div>
        </div>
      </div>
      <div id="view-list" class="list">
      </div>
      <div id="view-bottom-toolbar" class="toolbar toolbar-bottom">
        <div id="view-msg-text-container">
          <textarea type="text" id="view-msg-text"></textarea>
        </div>
        <div id="view-msg-send-container">
          <button id="view-msg-send" class="button" data-l10n-id="send">Send</button>
        </div>
      </div>
    </div>
    <div id="msg-conversations" class="panel">
      <div id="msg-toolbar" class="toolbar toolbar-top">
        <div id="msg-search-container">
          <input id="msg-search" type="search" />
        </div>
      </div>
      <div id="msg-conversations-list" class="list">
      </div>
      <div id="msg-bottom-toolbar" class="toolbar toolbar-bottom">
        <div id="msg-new-message-container">
          <button id="msg-new-message" class="button"
            onclick="ConversationView.showConversation();" data-l10n-id="newMessage">New Message</button>
        </div>
      </div>
    </div>
  </body>
</html><|MERGE_RESOLUTION|>--- conflicted
+++ resolved
@@ -5,12 +5,8 @@
     <meta http-equiv="pragma" content="no-cache">
     <title>Messages</title>
     <link rel="stylesheet" type="text/css" href="style/sms.css">
-<<<<<<< HEAD
+    <link rel="resource" type="application/l10n" href="locale/sms.properties">
     <script type="text/javascript" src="http://gaiamobile.org/webapi.js"></script>
-=======
-    <link rel="resource" type="application/l10n" href="locale/sms.properties">
-    <script type="text/javascript" src="../../webapi.js"></script>
->>>>>>> 52fdceae
     <script type="text/javascript" src="js/sms.js"></script>
     <script type="text/javascript" src="js/utils.js"></script>
   </head>
