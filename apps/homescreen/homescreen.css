html, body {
  width: 100%;
  height: 100%;
  margin: 0px;
  padding: 0px;
  background: #222;
}

#screen {
  position: absolute;
  overflow: hidden;
  width: 100%;
  height: 100%; 
	background: #142e51 url(images/noise.png);
}

#screen.animateTaskManagerOpen {
  top: -140px;
  -moz-animation-duration: 250ms;
  -moz-animation-name: animateTaskManagerOpen;
}
@-moz-keyframes animateTaskManagerOpen {
  from {
    top: 0;
  }
  to {
    top: -140px;
  }
}

#screen.animateTaskManagerClose {
  top: 0;
  -moz-animation-duration: 250ms;
  -moz-animation-name: animateTaskManagerClose;
}
@-moz-keyframes animateTaskManagerClose {
  from {
    top: -140px;
  }
  to {
    top: 0;
  }
}

/*
 * Simulate a common device-screen size on large monitors, for testing
 * on desktops/laptops.  1300px is just wider than the widest tablet
 * screen on the market today.
 */
@media all and (min-width: 1300px) {
  #screen {
    max-width: 480px;
    max-height: 800px;
  }
}

#lockscreen {
  position: absolute;
  z-index: 10000;
  top: 0px;
  width: -moz-calc(100%);
  height: -moz-calc(100%);
  color: white;
  overflow: hidden;
  padding-left: 5%;
  background-color: black;
  background-image: url('images/lockscreen.jpg');
  background-size: cover;
}

#lockscreen > * {
  pointer-events: none;
}

#lockscreen > #status {
  display: -moz-box;
  -moz-box-orient: horizontal;
  width: -moz-calc(100% - 4px);
  height: 20px;
  padding: 2px;
}

#lockscreen > #status > #padding {
  -moz-box-flex: 1;
}

#lockscreen > #clock {
  position: absolute;
  top: -moz-calc(50%);
  font-size: 58px;
}

#lockscreen > #clock > *[data-format*="%b"] {
  font-size: 100px;
}

#lockscreen > #notifications {
  position: absolute;
  bottom: 2%;
}

#lockscreen > #notifications > * {
  display: inline-block;
}

#notificationsScreen {
  position: absolute;
  z-index: 9998;
  top: -moz-calc(-100% + 48px);
  width: -moz-calc(100%);
  height: -moz-calc(100% - 24px);
  background-color: #444;
  background: #323f4d url(images/notificationsbar-bg.png) no-repeat 0 100%;
}

#home {
  position: absolute;
  top: 24px;
  width: -moz-calc(100%);
  height: -moz-calc(100% - 24px);
}

#windows {
  position: absolute;
  left: 0px;
  top: 24px;
  width: -moz-calc(100%);
  height: -moz-calc(100% - 24px);
  overflow: hidden;
  white-space: nowrap;
}

#windows.show {
  background-color: rgba(0, 0, 0, 0.8);
  -moz-animation-duration: 300ms;
  -moz-animation-name: animateTaskManagerShow;
}
@-moz-keyframes animateTaskManagerShow {
  from {
    background-color: rgba(0, 0, 0, 0);
  }
  to {
    background-color: rgba(0, 0, 0, 0.8);
  }
}

#windows.hide {
  background-color: rgba(0, 0, 0, 0);
  -moz-animation-duration: 300ms;
  -moz-animation-name: animateTaskManagerHide;
}
@-moz-keyframes animateTaskManagerHide {
  from {
    background-color: rgba(0, 0, 0, 0.8);
  }
  to {
    background-color: rgba(0, 0, 0, 0);
  }
}

iframe.appWindow {
  position: absolute;
  background-color: black;
  border: 0px;
  margin: 0px;
  padding: 0px;
  overflow: auto;
  left: 0px;
  top: 0px;
  width: -moz-calc(100%);
  height: -moz-calc(100%);
  -moz-transform-origin: center bottom;
}

.animateOpening {
  -moz-animation-duration: 250ms;
  -moz-animation-name: openingAnimation;
}
@-moz-keyframes openingAnimation {
  from {
    -moz-transform: scale(0.1);
  }
  to {
    -moz-transform: scale(1);
  }
}

.animateClosing {
  -moz-animation-duration: 250ms;
  -moz-animation-name: closingAnimation;
}
@-moz-keyframes closingAnimation {
  from {
    -moz-transform: scale(1);
  }
  to {
    -moz-transform: scale(0.1);
  }
}

iframe.appWindow.thumbnail {
  display: inline-block;
  margin-left: -50%;
  position: relative;
  -moz-transform-origin: center center;
  -moz-transform: scale(0.4);
}

#statusbar {
  display: -moz-box;
  -moz-box-orient: horizontal;
  background: url(images/statusbar-bg.png) repeat-x;
  width: -moz-calc(100% - 4px);
  height: 20px;
  padding: 2px;
  background-color: #444;
  color: #fff;
  overflow: hidden;
  position: relative;
  z-index: 9999;
}

#statusbar > * {
  -moz-box-flex: 0;
  pointer-events: none;
}

#statusbar > #padding {
  -moz-box-flex: 1;
}

.battery {
  float:right;
  margin: 1px 3px;
  padding: 4px 6px 4px 4px;
  width: 29px;
  background: url(images/battery-main.png);
  background-repeat: no-repeat;
  background-size: 29px 16px;
}

.battery > #fuel {
  height: 8px;	 
	background-image: -moz-linear-gradient(top, #b9fd00, #8fc400);
}

.battery > #fuel.low {
  background-image: -moz-linear-gradient(top, lightyellow 10%, yellow 80%, gold);
}

.battery > #fuel.critical {
  background-image: -moz-linear-gradient(top, lightcoral 10%, red 80%, darkred);
}

.battery > #fuel.charging {
  background-image: -moz-linear-gradient(top, #b9fd00, #8fc400);
  -moz-animation-duration: 3s;
  -moz-animation-name: batteryCharging;
  -moz-animation-iteration-count: infinite;
  -moz-animation-timing-function: linear;
}

@-moz-keyframes batteryCharging {
  from {
    width: 0;
  }
  to {
    width: 19px;
  }
}
.battery > #charging {
  height: 8px;
  width: 18px;
  background-image: url(images/battery-charging.png);
  background-repeat: no-repeat;
  background-size: 18px 8px;
  position: absolute;
  margin-left: 2px;
  top: 7px;
}

#taskManager {
  position: absolute;
  bottom: 0;
  width: -moz-calc(100%);
<<<<<<< HEAD
}
=======
}

#keyboard {
  position: absolute;
  z-index: 9997;
  bottom: 0;
  background-color: #36373b;
  width: -moz-calc(100%);
  min-height: 200px;
  -moz-transition: bottom 0.2s ease;
}

#keyboard[data-hidden] {
  bottom: -800px;
}

.keyboard-key {
  display: inline-table;
  text-align: center;
  color: white;
  font-size: 32px;
  height: 64px;
  line-height: 64px;
  min-width: 0 !important;
  margin-bottom: 2px;
  margin-top: 2px;
  margin-left: 1px;
  margin-right: 1px;
  padding: 0;
  border: 1px solid black;
  border-radius: 5px;
  background: -moz-linear-gradient(top, rgb(94,97,102) 10%, rgb(64,64,72) 90%);
}

.keyboard-key[data-active] {
  color: #ccc;
  background: -moz-linear-gradient(bottom, rgb(94,97,102) 10%, rgb(64,64,72) 90%);
}
>>>>>>> 6233e7f6
<|MERGE_RESOLUTION|>--- conflicted
+++ resolved
@@ -283,9 +283,6 @@
   position: absolute;
   bottom: 0;
   width: -moz-calc(100%);
-<<<<<<< HEAD
-}
-=======
 }
 
 #keyboard {
@@ -323,5 +320,4 @@
 .keyboard-key[data-active] {
   color: #ccc;
   background: -moz-linear-gradient(bottom, rgb(94,97,102) 10%, rgb(64,64,72) 90%);
-}
->>>>>>> 6233e7f6
+}