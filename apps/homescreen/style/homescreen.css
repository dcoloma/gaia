html, body {
  width: 100%;
  height: 100%;
  padding: 0;
  margin: 0;
  border: none;
  font-size: 10px;
  font-family:'MozTT', sans-serif;
  overflow: hidden;
}

* {
  -moz-user-select: -moz-none;
}

input {
  -moz-user-select: text;
}

section,footer,nav,a,img {
  margin:  0;
  padding: 0;
  border:none;
}

#paginationBar {
  width: 100%;
  height: .3rem;
  position: fixed;
  top: 0;
  left: 0;
  z-index: 2;
  pointer-events: none;
}

#paginationBar > .paginationScroller {
  width: 100%;
  height: 100%;
  background-color: #ff7f02;
  transition: transform .35s ease;
  visibility: hidden;
}

#icongrid {
  width: 100%;
  height: 100%;
  position: fixed;
  top: 0;
  left: 0;
}

button:focus::-moz-focus-inner {
  border-color: transparent !important;
}

button::-moz-focus-inner {
  border: none;
  padding: 0;
}

button {
   outline: none;
}

html[dir=rtl] .apps ol > li {
  float: right;
}

li:active {
  background-color: transparent !important;
}

#landing-overlay {
  width: 100%;
  height: 100%;
  position: fixed;
  top: 0;
  left: 0;
  background-color: #182026;
  opacity: 0;
}

/* === Repaint Helper === */
#repaint-helper {
  background-color: black;
  opacity: 0.01;
  width: 1px;
  height: 1px;

  pointer-events: none;
  position: absolute;
  bottom: 0;
  left: 0;
}
#repaint-helper.displayed {
  opacity: 0.1;
}

<<<<<<< HEAD
/* For WVGA (800 x 480), adjust the padding to make app icons fit in 4 x 5 grid */
@media all and (min-device-width: 320px) and (max-device-width: 359px) and (max-aspect-ratio: 4 / 6) {
    #paginationBar {
      height: .2rem;
    }
=======
/* This is a dirty hack to hide the bottom toolbar while
 * the keyboard is active, than device-height - 40px
 * (for status bar/mini attention screen),
 * then the keyboard is likely activated
 */
/* For the Otoro, 320x480 */
@media (device-height: 480px) and (max-height: 430px),
       (device-height: 320px) and (max-height: 270px) {
  footer { display: none !important; }
}
/* For the Galaxy SII, 640x480 */
@media (device-height: 480px) and (max-height: 430px),
       (device-height: 640px) and (max-height: 590px) {
  footer { display: none !important; }
}

/* For the Twist , 960x540 */
@media (device-height: 540px) and (max-height: 490px),
       (device-height: 960px) and (max-height: 910px) {
  footer { display: none !important; }
>>>>>>> 5cb67ea4
}<|MERGE_RESOLUTION|>--- conflicted
+++ resolved
@@ -96,13 +96,13 @@
   opacity: 0.1;
 }
 
-<<<<<<< HEAD
 /* For WVGA (800 x 480), adjust the padding to make app icons fit in 4 x 5 grid */
 @media all and (min-device-width: 320px) and (max-device-width: 359px) and (max-aspect-ratio: 4 / 6) {
     #paginationBar {
       height: .2rem;
     }
-=======
+}
+
 /* This is a dirty hack to hide the bottom toolbar while
  * the keyboard is active, than device-height - 40px
  * (for status bar/mini attention screen),
@@ -123,5 +123,4 @@
 @media (device-height: 540px) and (max-height: 490px),
        (device-height: 960px) and (max-height: 910px) {
   footer { display: none !important; }
->>>>>>> 5cb67ea4
 }