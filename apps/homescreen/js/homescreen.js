/* -*- Mode: Java; tab-width: 2; indent-tabs-mode: nil; c-basic-offset: 2 -*- /
/* vim: set shiftwidth=2 tabstop=2 autoindent cindent expandtab: */

'use strict';

const SHORTCUTS_HEIGHT = 144;

var displayState;

function foregroundAppURL() {
  var win = WindowManager.getForegroundWindow();
  return (win !== null) ? win.application.url : window.document.URL;
}

function toggleSourceViewer(url) {
  if (isSourceViewerActive()) {
    hideSourceViewer(url);
  } else {
    showSourceViewer(url);
  }
}

function getSourceViewerElement() {
  return content.document.getElementById('appViewsource');
}

function isSourceViewerActive() {
  var viewsource = getSourceViewerElement();
  return viewsource !== null && viewsource.style.visibility != 'hidden';
}

function showSourceViewer(url) {
  var document = content.document;
  var viewsource = getSourceViewerElement();
  if (!viewsource) {
    var style = '#appViewsource { ' +
                '  position: absolute;' +
                '  top: -moz-calc(10%);' +
                '  left: -moz-calc(10%);' +
                '  width: -moz-calc(80% - 2 * 15px);' +
                '  height: -moz-calc(80% - 2 * 15px);' +
                '  visibility: hidden;' +
                '  box-shadow: 10px 10px 5px #888;' +
                '  margin: 15px;' +
                '  background-color: white;' +
                '  opacity: 0.92;' +
                '  color: black;' +
                '  z-index: 9999;' +
                '}';
    document.styleSheets[0].insertRule(style, 0);

    viewsource = document.createElement('iframe');
    viewsource.id = 'appViewsource';
    document.body.appendChild(viewsource);
  }
  viewsource.style.visibility = 'visible';
  viewsource.src = 'view-source: ' + url;
}

function hideSourceViewer() {
  var viewsource = getSourceViewerElement();
  if (viewsource !== null) {
    viewsource.style.visibility = 'hidden';
  }
}

// Change the display state (off, locked, default)
function changeDisplayState(state) {
  displayState = state;

  // update clock and battery status (if needed)
  updateClock();
  updateBattery();

  // Make sure the source viewer is not visible.
  if (state == 'locked')
    hideSourceViewer();
}

function createPhysicsFor(iconGrid) {
  return new DefaultPhysics(iconGrid);
}

function DefaultPhysics(iconGrid) {
  this.iconGrid = iconGrid;
  this.moved = false;
  this.touchState = { active: false, startX: 0, startY: 0 };
}

DefaultPhysics.prototype = {
  onTouchStart: function(e) {
    hideSourceViewer();

    var touchState = this.touchState;
    this.moved = false;
    touchState.active = true;
    touchState.startX = e.pageX;
    touchState.startY = e.pageY;
    touchState.startTime = e.timeStamp;
  },
  onTouchMove: function(e) {
    var iconGrid = this.iconGrid;
    var touchState = this.touchState;
    if (touchState.active) {
      var dx = touchState.startX - e.pageX;
      if (dx !== 0) {
        iconGrid.pan(-dx);
        this.moved = true;
      }
      e.stopPropagation();
    }
  },
  onTouchEnd: function(e) {
    var touchState = this.touchState;
    if (!touchState.active)
      return;
    touchState.active = false;

    var startX = touchState.startX;
    var endX = e.pageX;
    var diffX = endX - startX;
    var dir = (diffX > 0) ? -1 : 1;

    var quick = (e.timeStamp - touchState.startTime < 200);
    var long = (e.timeStamp - touchState.startTime > 2000);
    var small = Math.abs(diffX) < 20;

    var flick = quick && !small;
    var tap = small;
    var drag = !quick;

    var iconGrid = this.iconGrid;
    var currentPage = iconGrid.currentPage;
    if (tap) {
      iconGrid.tap();
      return;
    } else if (flick) {
      iconGrid.setPage(currentPage + dir, 0.2);
    } else {
      if (Math.abs(diffX) < this.containerWidth / 2)
        iconGrid.setPage(currentPage, 0.2);
      else
        iconGrid.setPage(currentPage + dir, 0.2);
    }
    e.stopPropagation();
  }
};

var Mouse2Touch = {
  'mousedown': 'touchstart',
  'mousemove': 'touchmove',
  'mouseup': 'touchend'
};

var Touch2Mouse = {
  'touchstart': 'mousedown',
  'touchmove': 'mousemove',
  'touchend': 'mouseup'
};

var ForceOnWindow = {
  'touchmove': true,
  'touchend': true,
  'sleep': true
}

function AddEventHandlers(target, listener, eventNames) {
  for (var n = 0; n < eventNames.length; ++n) {
    var name = eventNames[n];
    target = ForceOnWindow[name] ? window : target;
    name = Touch2Mouse[name] || name;
    target.addEventListener(name, {
      handleEvent: function(e) {
        if (Mouse2Touch[e.type]) {
          var original = e;
          e = {
            type: Mouse2Touch[original.type],
            target: original.target,
            touches: [original],
            preventDefault: function() {
              original.preventDefault();
            }
          };
          e.changedTouches = e.touches;
        }
        return listener.handleEvent(e);
      }
    }, true);
  }
}

function RemoveEventHandlers(target, listener, eventNames) {
  for (var n = 0; n < eventNames.length; ++n) {
    var name = eventNames[n];
    target = ForceOnWindow[name] ? window : target;
    name = Touch2Mouse[name] || name;
    target.removeEventListener(name, listener);
  }
}

function IconGrid(containerId, columns, rows, minPages, showLabels) {
  this.containerId = containerId;
  this.container = document.getElementById(containerId);
  this.columns = columns || 4;
  this.rows = rows || 3;
  this.minPages = minPages;
  this.showLabels = showLabels;
  this.icons = [];
  this.currentPage = 0;
  this.physics = createPhysicsFor(this);

  // install event handlers
  AddEventHandlers(this.container, this, ['touchstart', 'touchmove', 'touchend']);
  AddEventHandlers(window, this, ['resize']);
}

IconGrid.prototype = {
  add: function(slot, iconUrl, label, action) {
    var icons = this.icons;
    var icon = { slot: slot, iconUrl: iconUrl, label: label, action: action };
    icon.index = icons.length;
    icons.push(icon);
  },
  remove: function(icon) {
    this.icons.splice(icon.index);
  },

  // reflow the icon grid
  update: function() {
    var instance = this;
    var containerId = this.containerId;
    var container = this.container;
    var icons = this.icons;
    var columns = this.columns;
    var rows = this.rows;
    var currentPage = this.currentPage;
    var itemsPerPage = rows * columns;
    var iconWidth = Math.floor(100/columns);
    var iconHeight = Math.floor(100/rows);

    // get the page of an icon
    function getIconPage(icon) {
      return Math.floor(icon.slot / itemsPerPage);
    }

    // get the column of an icon
    function getIconColumn(icon) {
      return (icon.slot % itemsPerPage) % columns;
    }

    // get the row of an icon
    function getIconRow(icon) {
      return Math.floor((icon.slot % itemsPerPage) / columns);
    }

    // position a div using transform
    function setPosition(div, x, y) {
      div.style.MozTransform = 'translate(' + x + ',' + y + ')';
    }

    // touch handler for icons
    var TouchHandler = {
      handleEvent: function(e) {
        instance.lastAction = (e.type === 'touchstart') ? e.target.action : null;
      }
    };

    // get page divs
    var elementList = container.childNodes;
    var pageDivs = [];
    for (var n = 0; n < elementList.length; ++n) {
      var element = elementList[n];
      pageDivs[element.id] = element;
    }

    // get icon divs
    var elementList = document.querySelectorAll('#' + containerId + '> .page > .icon');
    var iconDivs = [];
    for (var n = 0; n < elementList.length; ++n) {
      var element = elementList[n];
      iconDivs[element.id] = element;
    }

    // calculate the new number of pages we need
    var pageCount = 0;
    for (var n = 0; n < icons.length; ++n) {
      var icon = icons[n];
      pageCount = Math.max(getIconPage(icon), pageCount);
    }
    pageCount = Math.max(this.minPages, pageCount);

    // adjust existing pages and create new ones as needed
    for (var n = 0; n < pageCount; ++n) {
      var pageDiv = pageDivs[n];
      if (!pageDiv) { // missing page
        pageDiv = document.createElement('div');
        pageDiv.id = n;
        pageDiv.className = 'page';
        container.appendChild(pageDiv);
        pageDivs[n] = pageDiv;
      }
      setPosition(pageDiv, (n - currentPage) + '00%', 0);
    }

    // remove pages we don't need
    for (var key in pageDivs) {
      if (key >= pageCount) {
        container.removeChild(pageDivs[key]);
        pageDivs[key] = null;
      }
    }

    // adjust existing icons and create new ones as needed
    for (var n = 0; n < icons.length; ++n) {
      var icon = icons[n];
      var pageOfIcon = getIconPage(icon);
      var iconDiv = iconDivs[n];
      if (!iconDiv) { // missing icon
        iconDiv = document.createElement('div');
        iconDiv.id = n;
        iconDiv.className = 'icon';

        var style = iconDiv.style;
        style.width = iconWidth + '%';
        style.height = iconHeight + '%';

        var img = new Image();
        AddEventHandlers(img, TouchHandler, ['touchstart', 'touchend']);

        var centerDiv = document.createElement('div');
        centerDiv.className = 'img';
        centerDiv.appendChild(img);
        iconDiv.appendChild(centerDiv);

        if (this.showLabels) {
          var labelDiv = document.createElement('div');
          labelDiv.className = 'label';
          iconDiv.appendChild(labelDiv);
        }

        pageDivs[pageOfIcon].appendChild(iconDiv);
        iconDivs[n] = iconDiv;
      } else {
        // if icon is on the wrong page, move it
        if (iconDiv.parentNode != pageDivs[pageOfIcon]) {
          iconDiv.parentNode.removeChild(iconDiv);
          pageDivs[pageOfIcon].appendChild(iconDiv);
        }
      }

      // make sure icon has right image and label
      var img = iconDiv.childNodes[0].childNodes[0];
      img.action = icon.action;

      var iconUrl = icon.iconUrl;
      if (img.src != iconUrl)
        img.src = iconUrl;

      if (this.showLabels) {
        var label = iconDiv.childNodes[1];
        if (label.textContent != icon.label)
          label.textContent = icon.label;
      }

      // update position
      setPosition(iconDiv, getIconColumn(icon) + '00%', getIconRow(icon) + '00%');
    }

    // remove icons we don't need
    for (var key in iconDivs) {
      if (key > icons.length) {
        iconDivs[key].parentNode.removeChild(iconDivs[key]);
        iconDivs[key] = null;
      }
    }

    // update paginator, if we have one
    var dots = this.dots;
    if (dots)
      dots.update(currentPage);
  },
  pan: function(x, duration) {
    var pages = this.container.childNodes;
    var currentPage = this.currentPage;
    for (var n = 0; n < pages.length; ++n) {
      var page = pages[n];
      var style = page.style;
      style.MozTransform = 'translateX(-moz-calc(' + (n - currentPage) + '00% + ' + x + 'px))';
      style.MozTransition = duration ? ('all ' + duration + 's ease;') : "";
    }
  },
  setPage: function(number, duration) {
    var pages = this.container.childNodes;
    if (number < 0)
      number = 0;
    if (number >= pages.length)
      number = pages.length - 1;
    this.currentPage = number;
    for (var n = 0; n < pages.length; ++n) {
      var page = pages[n];
      var style = page.style;
      style.MozTransform = 'translateX(' + (n - number) + '00%)';
      style.MozTransition = duration ? ('all ' + duration + 's ease') : "";
    }
    var dots = this.dots;
    if (dots)
      dots.update(number);
  },
  tap: function() {
    if (this.lastAction)
      eval(this.lastAction);
  },
  handleEvent: function(e) {
    var physics = this.physics;
    switch (e.type) {
    case 'touchstart':
      physics.onTouchStart(e.touches[0]);
      break;
    case 'touchmove':
      physics.onTouchMove(e.touches[0]);
      break;
    case 'touchend':
      document.releaseCapture();
      physics.onTouchEnd(e.changedTouches[0]);
      break;
    case 'resize':
      this.update();
      break;
    default:
      return;
    }
    e.preventDefault();
  }
};

function Dots(containerId, gridId) {
  this.containerId = containerId;
  this.gridId = gridId;
  this.container = document.getElementById(containerId);
  this.grid = document.getElementById(gridId);
}

Dots.prototype = {
  update: function(current) {
    var container = this.container;
    var grid = this.grid;

    var numPages = grid.childNodes.length;

    // Add additional dots if needed.
    while (container.childNodes.length < numPages) {
      var dot = document.createElement('div');
      dot.className = "dot";
      container.appendChild(dot);
    }

    // Remove excess dots.
    while (container.childNodes.length > numPages)
      container.removeChild(container.childNodes[0]);

    // Set active/inactive state.
    var childNodes = container.childNodes;
    for (var n = 0; n < numPages; ++n) {
      var dot = childNodes[n];
      if (n == current) {
        dot.classList.add("active");
      } else {
        dot.classList.remove("active");
      }
    }
  }
}

function NotificationScreen(touchables) {
  this.touchables = touchables;
  this.attachEvents(this.touchable);
}

NotificationScreen.prototype = {
  get touchable() {
    return this.touchables[this.locked ? 0 : 1];
  },
  get screenHeight() {
    var screenHeight = this._screenHeight;
    if (!screenHeight) {
      screenHeight = this.touchables[0].getBoundingClientRect().height;
      this._screenHeight = screenHeight;
    }
    return screenHeight;
  },
  onTouchStart: function(e) {
    this.startX = e.pageX;
    this.startY = e.pageY;
    this.onTouchMove({ pageY: e.pageY + 32 });
  },
  onTouchMove: function(e) {
    var dy = -(this.startY - e.pageY);
    if (this.locked)
      dy += this.screenHeight;
    dy = Math.min(this.screenHeight, dy);

    var style = this.touchables[0].style;
    style.MozTransition = '';
    style.MozTransform = 'translateY(' + dy + 'px)';
  },
  onTouchEnd: function(e) {
    var dy = -(this.startY - e.pageY);
    var offset = Math.abs(dy);
    if ((!this.locked && offset > this.screenHeight / 4) ||
        (this.locked && offset < 10))
      this.lock();
    else
      this.unlock();
  },
  unlock: function() {
    var style = this.touchables[0].style;
    style.MozTransition = '-moz-transform 0.2s linear';
    style.MozTransform = 'translateY(0)';
    this.locked = false;
  },
  lock: function(dy) {
    var style = this.touchables[0].style;
    style.MozTransition = '-moz-transform 0.2s linear';
    style.MozTransform = 'translateY(100%)';
    this.locked = true;
  },
  attachEvents: function ns_attachEvents(view) {
    AddEventHandlers(window, this, ['touchstart', 'touchmove', 'touchend']);
  },
  detachEvents: function ns_detachEvents() {
    RemoveEventHandlers(window, this, ['touchstart', 'touchmove', 'touchend']);
  },
  handleEvent: function(evt) {
    var target = evt.target;
    switch (evt.type) {
    case 'touchstart':
      if (target != this.touchable)
        return;
      hideSourceViewer();
      this.active = true;

      target.setCapture(this);
      this.onTouchStart(evt.touches[0]);
      break;
    case 'touchmove':
      if (!this.active)
        return;

      this.onTouchMove(evt.touches[0]);
      break;
    case 'touchend':
      if (!this.active)
        return;
      this.active = false;

      document.releaseCapture();
      this.onTouchEnd(evt.changedTouches[0]);
      break;
    default:
      return;
    }

    evt.preventDefault();
  }
};

function LockScreen(overlay) {
  this.overlay = overlay;

  AddEventHandlers(overlay, this, ['touchstart', 'touchmove', 'touchend', 'sleep']);

  this.update(function fireHomescreenReady() {
    window.parent.postMessage('homescreenready', '*');
  });
}

LockScreen.prototype = {
  update: function lockscreen_update(callback) {
    var settings = window.navigator.mozSettings;
    if (!settings)
      return;
    var request = settings.get('lockscreen.enabled');
    request.addEventListener('success', (function onsuccess(evt) {
      request.result.value !== 'false' ? this.lock(true) : this.unlock(-1, true);

      if (callback)
        setTimeout(callback, 0);
    }).bind(this));

    request.addEventListener('error', (function onerror(evt) {
      this.lock(true);
      if (callback)
        setTimeout(callback, 0);
    }).bind(this));
  },
  onTouchStart: function(e) {
    this.startX = e.pageX;
    this.startY = e.pageY;
    this.moving = true;
  },
  onTouchMove: function(e) {
    if (this.moving) {
      var dy = -(this.startY - e.pageY);
      var style = this.overlay.style;
      style.MozTransition = '';
      style.MozTransform = 'translateY(' + dy + 'px)';
    }
  },
  onTouchEnd: function(e) {
    if (this.moving) {
      this.moving = false;
      var dy = -(this.startY - e.pageY);
      if (Math.abs(dy) < window.innerHeight / 4)
        this.lock();
      else
        this.unlock(dy);
    }
  },
  unlock: function(direction, instant) {
    var offset = '100%';
    if (direction < 0)
      offset = '-' + offset;

    var style = this.overlay.style;
    style.MozTransition = instant ? '' : '-moz-transform 0.2s linear';
    style.MozTransform = 'translateY(' + offset + ')';
    changeDisplayState('unlocked');

    var unlockEvent = document.createEvent('CustomEvent');
    unlockEvent.initCustomEvent('unlocked', true, true, null);
    window.dispatchEvent(unlockEvent);
  },
  lock: function(instant) {
    var style = this.overlay.style;
    if (instant) {
      style.MozTransition = style.MozTransform = '';
    } else {
      style.MozTransition = '-moz-transform 0.2s linear';
      style.MozTransform = 'translateY(0)';
    }
    changeDisplayState('locked');

    var lockEvent = document.createEvent('CustomEvent');
    lockEvent.initCustomEvent('locked', true, true, null);
    window.dispatchEvent(lockEvent);
  },
  handleEvent: function(e) {
    hideSourceViewer();

    switch (e.type) {
    case 'touchstart':
      this.onTouchStart(e.touches[0]);
      this.overlay.setCapture(false);
      break;
    case 'touchmove':
      this.onTouchMove(e.touches[0]);
      break;
    case 'touchend':
      this.onTouchEnd(e.changedTouches[0]);
      document.releaseCapture();
      break;
    case 'sleep':
      // Lock the screen when screen is turn off can stop
      // homescreen from showing up briefly when it's turn back on
      // But we still do update() when it's turned back on
      // coz the screen could be turned off by the timer
      // instead of sleep button

      // XXX: the above statement does not really works all the time
      // gaia issue #513

      //if (!e.detail.enabled)
      //  return;
      this.update();
      break;
    default:
      return;
    }
    e.preventDefault();
  }
};

function OnLoad() {
  Gaia.lockScreen = new LockScreen(document.getElementById('lockscreen'));

  var touchables = [
    document.getElementById('notificationsScreen'),
    document.getElementById('statusbar')
  ];
  new NotificationScreen(touchables);

<<<<<<< HEAD
  if (navigator.mozTelephony) {
    navigator.mozTelephony.addEventListener('incoming', function(evt) {
      var call = evt.call;

      var url = '../dialer/dialer.html?choice=incoming&number=';
      var app = Gaia.AppManager.launch(url + call.number);

      call.addEventListener('statechange', function callState() {
        app.contentWindow.postMessage(call.state, url);
      });

      window.addEventListener('message', function handleCall(evt) {
        switch (evt.data) {
          case 'moztelephony:answer':
            call.answer();
            break;
          case 'moztelephony:hangup':
            window.removeEventListener('message', handleCall);
            call.hangUp();
            break;
        }
      });
    });
  }

  var apps = Gaia.AppManager.getInstalledApps(function(apps) {
    // XXX this add 5 times the same set of icons
    var icons = [];
    for (var i = 0; i < 5; i++)
      for (var n = 0; n < apps.length; ++n)
        icons.push(apps[n]);

    var screen = document.getElementById('screen');
    var screenRect = screen.getBoundingClientRect();
    var screenWidth = screenRect.right - screenRect.left;
    var screenHeight = screenRect.bottom - screenRect.top;
    var canvas = document.getElementById('homeCanvas');
    var width = canvas.width = screenWidth;
    var height = canvas.height = screenHeight - 37 - SHORTCUTS_HEIGHT;

    var iconGrid = new IconGrid(canvas, 120, 120, 0.2);
    for (var n = 0; n < icons.length; ++n) {
      var icon = icons[n];
      iconGrid.add(icon.icon, icon.name, icon.url);
    }

    // Create the main shortcuts
    var reload = {
      action: 'document.location.reload()',
      icon: 'style/images/reload.png'
    };
    var currentShortcuts = ['Dialer', 'Messages', 'Market', reload];
    for (var n = 0; n < icons.length; ++n) {
      var icon = icons[n];
      var index = currentShortcuts.indexOf(icon.name);
      if (index < 0)
        continue;

      icon.action = 'Gaia.AppManager.launch(\'' + icon.url + '\')';
      currentShortcuts.splice(index, 1, icon);
=======
  var apps = Gaia.AppManager.loadInstalledApps(function(apps) {
    var appsGrid = new IconGrid('apps', 3, 3, 2, true);
    for (var n = 0; n < apps.length; ++n) {
      var app = apps[n];
      appsGrid.add(n, app.icon, app.name, 'WindowManager.launch("' + app.url + '")');
>>>>>>> e5f2ef1e
    }
    appsGrid.dots = new Dots('dots', 'apps');
    appsGrid.update();

    var favsGrid = new IconGrid('favs', 3, 1, 1, false);
    var slot = 0;
    for (var n = 0; n < apps.length; ++n) {
      if (apps[n].name == 'Dialer' ||
          apps[n].name == 'Messages' ||
          apps[n].name == 'Market') {
        var app = apps[n];
        favsGrid.add(slot++, app.icon, app.name, 'WindowManager.launch("' + app.url + '")');
      }
    }
    favsGrid.update();
  });

  var titlebar = document.getElementById('titlebar');
  window.addEventListener('appopen', function(evt) {
    titlebar.innerHTML = evt.detail;
  });

  window.addEventListener('appclose', function(evt) {
    titlebar.innerHTML = '';
  });

  window.addEventListener('keypress', function(evt) {
    if (evt.keyCode == evt.DOM_VK_F5)
      document.location.reload();
  });

  window.addEventListener('menu', function(evt) {
    toggleSourceViewer(foregroundAppURL());
  });

  changeDisplayState();
}

// Update the clock and schedule a new update if appropriate
function updateClock() {
  // If the display is off, there is nothing to do here
  if (displayState == 'off')
    return;

  var now = new Date();
  var match = document.getElementsByClassName('time');
  for (var n = 0; n < match.length; ++n) {
    var element = match[n];
    element.textContent = now.toLocaleFormat(element.dataset.format);
  }

  // Schedule another clock update when a new minute rolls around
  var now = new Date();
  var sec = now.getSeconds();
  setTimeout(updateClock, (59 - sec) * 1000);
}

function updateBattery() {
  var battery = window.navigator.mozBattery;
  if (!battery)
    return;

  // If the display is off, there is nothing to do here
  if (displayState == 'off') {
    battery.removeEventListener('chargingchange', updateBattery);
    battery.removeEventListener('levelchange', updateBattery);
    battery.removeEventListener('statuschange', updateBattery);
    return;
  }

  var elements = document.getElementsByClassName('battery');
  for (var n = 0; n < elements.length; ++n) {
    var element = elements[n];
    var fuel = element.children[0];
    var level = battery.level * 100;

    var charging = element.children[1];
    if (battery.charging) {
      charging.hidden = false;
      fuel.className = 'charging';
      fuel.style.minWidth = (level / 5.25) + 'px';
    } else {
      charging.hidden = true;

      fuel.style.minWidth = fuel.style.width = (level / 5.25) + 'px';
      if (level <= 10)
        fuel.className = 'critical';
      else if (level <= 30)
        fuel.className = 'low';
      else
        fuel.className = '';
    }
  }

  // Make sure we will be called for any changes to the battery status
  battery.addEventListener('chargingchange', updateBattery);
  battery.addEventListener('levelchange', updateBattery);
  battery.addEventListener('statuschange', updateBattery);
}<|MERGE_RESOLUTION|>--- conflicted
+++ resolved
@@ -689,13 +689,12 @@
   ];
   new NotificationScreen(touchables);
 
-<<<<<<< HEAD
   if (navigator.mozTelephony) {
     navigator.mozTelephony.addEventListener('incoming', function(evt) {
       var call = evt.call;
 
       var url = '../dialer/dialer.html?choice=incoming&number=';
-      var app = Gaia.AppManager.launch(url + call.number);
+      var app = WindowManager.launch(url + call.number);
 
       call.addEventListener('statechange', function callState() {
         app.contentWindow.postMessage(call.state, url);
@@ -715,48 +714,11 @@
     });
   }
 
-  var apps = Gaia.AppManager.getInstalledApps(function(apps) {
-    // XXX this add 5 times the same set of icons
-    var icons = [];
-    for (var i = 0; i < 5; i++)
-      for (var n = 0; n < apps.length; ++n)
-        icons.push(apps[n]);
-
-    var screen = document.getElementById('screen');
-    var screenRect = screen.getBoundingClientRect();
-    var screenWidth = screenRect.right - screenRect.left;
-    var screenHeight = screenRect.bottom - screenRect.top;
-    var canvas = document.getElementById('homeCanvas');
-    var width = canvas.width = screenWidth;
-    var height = canvas.height = screenHeight - 37 - SHORTCUTS_HEIGHT;
-
-    var iconGrid = new IconGrid(canvas, 120, 120, 0.2);
-    for (var n = 0; n < icons.length; ++n) {
-      var icon = icons[n];
-      iconGrid.add(icon.icon, icon.name, icon.url);
-    }
-
-    // Create the main shortcuts
-    var reload = {
-      action: 'document.location.reload()',
-      icon: 'style/images/reload.png'
-    };
-    var currentShortcuts = ['Dialer', 'Messages', 'Market', reload];
-    for (var n = 0; n < icons.length; ++n) {
-      var icon = icons[n];
-      var index = currentShortcuts.indexOf(icon.name);
-      if (index < 0)
-        continue;
-
-      icon.action = 'Gaia.AppManager.launch(\'' + icon.url + '\')';
-      currentShortcuts.splice(index, 1, icon);
-=======
   var apps = Gaia.AppManager.loadInstalledApps(function(apps) {
     var appsGrid = new IconGrid('apps', 3, 3, 2, true);
     for (var n = 0; n < apps.length; ++n) {
       var app = apps[n];
       appsGrid.add(n, app.icon, app.name, 'WindowManager.launch("' + app.url + '")');
->>>>>>> e5f2ef1e
     }
     appsGrid.dots = new Dots('dots', 'apps');
     appsGrid.update();
