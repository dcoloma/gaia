--- conflicted
+++ resolved
@@ -19,11 +19,7 @@
      * @param {String} domain
      */
     init: function s_init(domain) {
-<<<<<<< HEAD
-      URI_BROWSER = 'app://browser.' + domain;
-=======
       URI_BROWSER = document.location.protocol + '//browser.' + domain;
->>>>>>> 7f108717
     }
   };
 }());