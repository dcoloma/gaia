--- conflicted
+++ resolved
@@ -50,20 +50,7 @@
     }
   };
 
-<<<<<<< HEAD
-=======
-  function normalizeName(contact) {
-    var name = contact.givenName ? contact.givenName[0] : '';
-    var additionalName =
-      contact.additionalName ? contact.additionalName[0] : '';
-
-    if (name.length > 0 && additionalName.length > 0) {
-      name += ' ' + additionalName;
-    }
-    contact.givenName[0] = name;
-  }
-
->>>>>>> 3140524e
+
   var buildContacts = function buildContacts(contacts, successCb) {
     var group = null;
 
@@ -242,4 +229,4 @@
     'getContactById': getContactById,
     'handleClick': handleClick
   };
-})();
+})();