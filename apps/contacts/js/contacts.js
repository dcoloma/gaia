--- conflicted
+++ resolved
@@ -931,14 +931,9 @@
       var carrierField = document.getElementById('carrier_' + arrayIndex).value || '';
       contact['tel'] = contact['tel'] || [];
       contact['tel'][i] = {
-<<<<<<< HEAD
-        number: numberValue,
+        value: numberValue,
         type: typeField,
         carrier: carrierField
-=======
-        value: numberValue,
-        type: typeField
->>>>>>> 8b761aee
       };
     }
   };
