--- conflicted
+++ resolved
@@ -210,7 +210,6 @@
               </dd>
             </dl>
           </div>
-<<<<<<< HEAD
 
           <!-- ADDRESS TEMPLATE -->
           <div id='add-address-#i#' data-template class='address-template' data-index="#i#">
@@ -239,8 +238,6 @@
               </dd>
             </dl>
           </div>
-=======
->>>>>>> f0e3bba0
 
           <article class="view-body">
             <div class="view-body-inner">
