--- conflicted
+++ resolved
@@ -80,7 +80,7 @@
                         </figure>
                         <p class="item-body">
                           <strong class="block-name">#givenName# <b>#familyName#</b></strong>
-													<small class="block-company">#org#</small>
+                          <small class="block-company">#org#</small>
                         </p>
                       </a>
                     </li>
@@ -190,15 +190,9 @@
           <!-- PHONE TEMPLATE -->
           <div id='add-phone-#i#' data-template class='phone-template' data-index="#i#">
             <dl class="setbox fillflow-row">
-<<<<<<< HEAD
               <dt class="setbox-title" onmousedown="Contacts.goToSelectTag(event); return false;">
                   <a class='with-arrow' data-taglist='phone-type' name="tel" value="#type#" id="tel_type_#i#" data-field="type">#type#</a>
                   <span role="button" class="icon-arrow icon-arrow-bottom setbox-icon">Expand</span>
-=======
-              <dt class="setbox-title">
-                  <a data-taglist='phone-type' onmousedown="Contacts.goToSelectTag(event); return false;" name="tel" value="#type#" id="tel_type_#i#" data-field="type">#type#</a>
-                  <span role="button" class="icon-arrow icon-arrow-bottom setbox-icon" data-l10n-id="expand">Expand</span>
->>>>>>> e2ffcf46
               </dt>
               <dd class="setbox-body">
                 <p class="setbox-item">
@@ -216,15 +210,9 @@
           <!-- EMAIL TEMPLATE -->
           <div id='add-email-#i#' data-template class='email-template' data-index="#i#">
             <dl class="setbox fillflow-row">
-<<<<<<< HEAD
               <dt class="setbox-title" onmousedown="Contacts.goToSelectTag(event); return false;">
                 <a data-taglist='email-type' name="email" value="#type#" id="email_type_#i#" data-field="type">#type#</a>
                 <span role="button" class="icon-arrow icon-arrow-bottom setbox-icon">Expand</span>
-=======
-              <dt class="setbox-title">
-                <a data-taglist='email-type' onmousedown="Contacts.goToSelectTag(event); return false;" name="email" value="#type#" id="email_type_#i#" data-field="type">#type#</a>
-                <span role="button" class="icon-arrow icon-arrow-bottom setbox-icon" data-l10n-id="expand">Expand</span>
->>>>>>> e2ffcf46
                 </dt>
               <dd class="setbox-body">
                 <p class="setbox-item">
@@ -238,15 +226,9 @@
           <!-- ADDRESS TEMPLATE -->
           <div id='add-address-#i#' data-template class='address-template' data-index="#i#">
             <dl class="setbox fillflow-row">
-<<<<<<< HEAD
               <dt class="setbox-title" onmousedown="Contacts.goToSelectTag(event); return false;">
                   <a data-taglist='address-type' name="address" value="#type#" id="address_type_#i#" data-field="type">#type#</a>
                   <span role="button" class="icon-arrow icon-arrow-bottom setbox-icon">Expand</span>
-=======
-              <dt class="setbox-title">
-                  <a data-taglist='address-type' onmousedown="Contacts.goToSelectTag(event); return false;" name="address" value="#type#" id="address_type_#i#" data-field="type">#type#</a>
-                  <span role="button" class="icon-arrow icon-arrow-bottom setbox-icon" data-l10n-id="expand">Expand</span>
->>>>>>> e2ffcf46
               </dt>
               <dd class="setbox-body">
                 <p class="setbox-item">
@@ -352,14 +334,7 @@
                   <span role="button" class="icon-add"></span>
                   <b data-l10n-id="addComment">Add comment</b>
                 </button>
-<<<<<<< HEAD
-=======
-
-                <hr/>
-                <button onclick='Contacts.toggleFavorite(); return false;' id='toggle-favorite' class="fillflow-row action action-add">
-                  <b data-l10n-id="addFavorite">Add as favorite</b>
-                </button>
->>>>>>> e2ffcf46
+
               </form>
 
               <button id='delete-contact' class="hide fillflow-row action action-delete">
