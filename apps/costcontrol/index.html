<!DOCTYPE html>
<html>
<head>
  <meta charset="utf-8">
  <meta http-equiv="pragma" content="no-cache">
  <title>Cost Control</title>

  <!-- Building blocks -->
  <link rel="stylesheet" type="text/css" href="style/bb/buttons/style.css">
  <link rel="stylesheet" type="text/css" href="style/bb/filters/style.css">
  <link rel="stylesheet" type="text/css" href="style/bb/headers/style.css">
  <link rel="stylesheet" type="text/css" href="style/bb/input-areas/style.css">
  <link rel="stylesheet" type="text/css" href="style/bb/menus-dialogues/core.css">
  <link rel="stylesheet" type="text/css" href="style/bb/menus-dialogues/prompt/style.css">
  <link rel="stylesheet" type="text/css" href="style/bb/menus-dialogues/valueselector/style.css">
  <link rel="stylesheet" type="text/css" href="style/bb/menus-dialogues/valueselector/time/style.css">
  <link rel="stylesheet" type="text/css" href="style/bb/progress-activity/style.css">
  <link rel="stylesheet" type="text/css" href="style/bb/switches/style.css">

  <!-- App and Views -->
  <link rel="stylesheet" type="text/css" href="style/app.css">
  <link rel="stylesheet" type="text/css" href="style/views/topup.css">
  <link rel="stylesheet" type="text/css" href="style/views/settings.css">
  <link rel="stylesheet" type="text/css" href="style/views/datausage.css">

  <!-- Localization -->
  <link rel="resource" type="application/l10n" href="locales/locales.ini">
  <script type="text/javascript" src="shared/js/l10n.js"></script>

  <!-- Specific code -->
  <script type="text/javascript" src="js/settings_listener.js"></script>
  <script type="text/javascript" src="js/debug.js"></script>
  <script type="text/javascript" src="js/service_utils.js"></script>
  <script type="text/javascript" defer src="js/view_manager.js"></script>
  <script type="text/javascript" defer src="js/cost_control.js"></script>
  <script type="text/javascript" defer src="js/data_usage.js"></script>
</head>

<body role="application">
  <section role="region" class="window">

<<<<<<< HEAD
    <!-- The balance tab -->
    <section role="region" id="balance-tab" class="view">
=======
    <!-- BALANCE VIEW -->
    <section role="region" id="balance-tab" class="view" data-viewname="balance" data-viewport="left">
>>>>>>> 53601e16
      <header data-theme="organic">
        <menu type="toolbar">
           <button><span class="icon config">configuration</span></button>
        </menu>
        <h1 data-l10n-id="balance">Balance</h1>
      </header>

      <section class="content">

        <!-- Error messages -->
        <div id="cost-control-message-area" class="error-messages" aria-hidden="true">
          <section id="on-roaming-message" aria-hidden="true">
            <p data-l10n-id="on-roaming-message">Roaming - automatic balance update OFF. Additional charges may apply for update.</p>
          </section>
          <p id="balance-error-message" data-l10n-id="balance-error-message" aria-hidden="true">Balance updating error, try again manually.</p>
        </div>

        <!-- Show balance zone -->
        <div id="cost-control-info-area" class="overview">
          <div class="start">
            <div id="cost-control-icon" class="icons">
                <span class="warning"></span>
                <progress class="spinner"></progress>
            </div>

            <time id="balance-tab-time"></time>
          </div>
          <div class="end">
            <p><span id="balance-tab-currency"></span><span id="balance-tab-credit"></span></p>
          </div>
        </div>

        <!-- Update and top up buttons -->
        <div class="buttons-list">
          <button id="balance-tab-update-button" data-l10n-id="update-button">
            <span class="end reload"></span>
            Update
          </button>
          <button id="balance-tab-topup-button" data-l10n-id="topup-button">
            <span class="end topup"></span>
            Top Up
          </button>
        </div>
      </section>
    </section>

<<<<<<< HEAD
    <!-- The top up input -->
    <section role="region" id="topup-view" class="view topup" data-viewport="bottom">
=======
    <!-- TOP UP VIEW -->
    <section role="region" id="topup" class="view" data-viewname="topup" data-viewport="bottom">
>>>>>>> 53601e16
      <header data-theme="organic">
        <menu type="toolbar">
           <button id="topup-send-button">Done</button>
        </menu>
        <a href="#left-panel"><span id="topup-close-button" class="icon icon-close">close</span></a>
        <h1 data-l10n-id="top-up">Top Up</h1>
      </header>
      <section class="content">
        <div class="info">
          <h2 data-l10n-id="enter-top-up-code">Enter the top up code</h2>
          <p id="topup-code-explanation" data-l10n-id="top-up-code-explanation">Typically found in the scratch card or directly in your receipt</p>
          <p id="topup-confirmation-explanation" aria-hidden="true" data-l10n-id="wait-for-confirmation">You'll receive a confirmation message</p>
          <p id="topup-incorrect-code" aria-hidden="true" data-l10n-id="incorrect-code">Last entered code was incorrect. Please, try again.</p>
          <p id="topup-error" aria-hidden="true" data-l10n-id="topup-error">Sorry, we couldn't top up at this moment.</p>
          <progress data-theme='dark' id="topup-in-progress" aria-hidden="true"></progress>
        </div>
      </section>
      <form>
        <input id="topup-code-input" type="number"></input>
      </form>
    </section>

<<<<<<< HEAD
    <!-- Dialog for service unavailable -->
    <section role="dialog" class="view" data-viewport="inside" id="application-error-info-dialog">
=======
    <!-- DIALOG NO COVERAGE -->
    <section role="dialog" class="view" data-viewname="nocoverage" data-viewport="inside" id="no-coverage-info">
>>>>>>> 53601e16
      <div class="center">
        <h3 data-l10n-id="application-error-title">Service unavailable</h3>
        <p data-l10n-id="application-error-message">Contact your company representative.</p>
      </div>
      <menu data-items="1">
        <button data-l10n-id="ok" class="close-info-button">Ok</button>
      </menu>
    </section>

<<<<<<< HEAD
    <!-- Dialog for application error -->
    <section role="dialog" class="view" data-viewport="inside" id="service-unavailable-info-dialog">
      <div class="center">
        <h3 data-l10n-id="service-unavailable-title">Service unavailable</h3>
        <p data-l10n-id="service-unavailable-message">Neither update nor top up is possible at the moment. Please try later.</p>
      </div>
      <menu data-items="1">
        <button data-l10n-id="ok" class="close-info-button">Ok</button>
      </menu>
=======
    <!-- SETTINGS VIEW -->
    <section role="region" class="view" data-viewname="settings" data-viewport="right">
      <header data-theme="organic">
        <a href="#left-panel"><span id="topup-close-button" class="icon icon-back">close</span></a>
        <h1 data-l10n-id="settings">Settings</h1>
      </header>

      <section role="region" class="buttons-list">
         <button>
              <span class="end launch"></span>
              Prepaid
          </button>
      </section>

      <section role="region" data-theme="organic" class="settings">
         <header aria-level="2">
          <p>Balance</p>
        </header>
        <ul>
          <li>
              <p>R$ 23.65</p>
              <time>Today, 15:32</time>
          </li>
          <li>
            <label class="end toggle">
              <input type="checkbox" checked="checked">
              <span></span>
            </label>
            <p>Low Balance alert</p>
          </li>
          <li>
            <label class="end">
              R$
              <input type="number">
            </label>
            <p>Alert me when I’m under</p>
          </li>
        </ul>
      </section>

      <section role="region" data-theme="organic" class="settings">
         <header aria-level="2">
          <p>Data usage</p>
        </header>
        <ul>
          <li>
              <div class="end buttons-list">
                <button>Reset</button>
              </div>
              <p>50MB</p>
              <time>27 Nov - Today, 15:32</time>
          </li>
          <li>
            <div class="end buttons-list">
              <button>
                <span class="end launch"></span>
                Monthly
              </button>
            </div>
            <p>Reset tracking</p>
          </li>
        </ul>
      </section>
    </section>

    <!-- DATAUSAGE VIEW -->
    <section role="region" class="view" data-viewname="datausage">
      <header data-theme="organic">
        <menu type="toolbar">
           <button><span class="icon config">configuration</span></button>
        </menu>
        <h1 data-l10n-id="settings">Data usage</h1>
      </header>

      <div class="view-scroll">
        <section class="content">
          <ul class="toggle-data">
            <li id="toggleMobile">
              <label>
                <input type="checkbox" checked="checked">
                <span>3G <em id="mobileOverview">--</em></span>
              </label>
            </li>
            <li id="toggleWifi">
              <label>
                <input type="checkbox" checked="checked">
                <span>WIFI <em id="wifiOverview">--</em></span>
              </label>
            </li>
          </ul>

          <section class="graph">
            <canvas id="wifiGraphCanvas" aria-hidden="false"></canvas>
            <canvas id="mobileGraphCanvas" aria-hidden="false"></canvas>
         </section>
        </section>

        <section class="settings">
          <header>
            <h1>Apps by Data use</h2>
            <p>WIFI only</p>
          </header>
          <ul>
            <li>
              <label class="end toggle">
                <input type="checkbox">
                <span></span>
              </label>
              <img>
              <p>
                <strong>
                  <span class="mobile">203MB</span>
                  <span class="wifi">647MB</span>
                </strong>
                <em>0.8<sub>GB</sub></em>
                <span class="consumption">
                  <progress max="100" value="100" class="mobile" style="width: 45%"></progress>
                  <progress max="100" value="100" class="wifi max"></progress>
                </span>
              </p>
            </li>
            <li>
              <label class="end toggle">
                <input type="checkbox">
                <span></span>
              </label>
              <img>
              <p>
                <strong>
                  <span class="mobile">103MB</span>
                  <span class="wifi">647MB</span>
                </strong>
                <em>0.75<sub>GB</sub></em>
                <span class="consumption" style="width: 90%">
                  <progress max="100" value="100" class="mobile" style="width: 22%"></progress>
                  <progress max="100" value="100" class="wifi max"></progress>
                </span>
              </p>
            </li>
            <li>
              <label class="end toggle">
                <input type="checkbox">
                <span></span>
              </label>
              <img>
              <p>
                <strong>
                  <span class="mobile">45MB</span>
                  <span class="wifi">647MB</span>
                </strong>
                <em>0.7<sub>GB</sub></em>
                <span class="consumption" style="width: 80%">
                  <progress max="100" value="100" class="mobile" style="width: 8%"></progress>
                  <progress max="100" value="100" class="wifi max"></progress>
                </span>
              </p>
            </li>
          </ul>
        </section>
      </div>
    </section>

    <ul role="tablist" class="filter" data-items="2" data-position="bottom">
      <li aria-selected="true"><a role="tab" href="#balance">Balance</a></li>
      <li><a role="tab" href="#datausage">Data usage</a></li>
    </ul>
  </section>

<!--    <section role="region" id="settings">
    <header data-theme="organic">
      <a href="#left-panel"><span class="icon icon-back">back</span></a>
      <h1 data-l10n-id="settings">Settings</h1>
    </header>
    <section id="settings-plan-type">
      <ul>
        <li>
          <p data-l10n-id="plan-type" >Plan type</p>
          <p class="tip" data-l10n-id="telephony-and-data-plan" >telephony and data plan</p>
          <select>
            <option data-l10n-id="prepaid">Prepaid</option>
            <option data-l10n-id="postpaid">Postpaid</option>
          </select>
        </li>
      </ul>
>>>>>>> 53601e16
    </section>

    <!-- Bottom filters (Telephony / Cost Control and Data Usage) -->
    <ul role="tablist" class="filter" data-items="2" data-position="bottom">
      <li aria-selected="true"><a role="tab" href="#balance" data-l10n-id="balance">Balance</a></li>
      <li><a role="tab" href="#datausage" data-l10n-id="data-usage">Data usage</a></li>
    </ul>
  </section>
</body>
</html>
<|MERGE_RESOLUTION|>--- conflicted
+++ resolved
@@ -39,13 +39,8 @@
 <body role="application">
   <section role="region" class="window">
 
-<<<<<<< HEAD
-    <!-- The balance tab -->
-    <section role="region" id="balance-tab" class="view">
-=======
     <!-- BALANCE VIEW -->
     <section role="region" id="balance-tab" class="view" data-viewname="balance" data-viewport="left">
->>>>>>> 53601e16
       <header data-theme="organic">
         <menu type="toolbar">
            <button><span class="icon config">configuration</span></button>
@@ -90,15 +85,11 @@
           </button>
         </div>
       </section>
-    </section>
-
-<<<<<<< HEAD
+
+    </section>
+
     <!-- The top up input -->
     <section role="region" id="topup-view" class="view topup" data-viewport="bottom">
-=======
-    <!-- TOP UP VIEW -->
-    <section role="region" id="topup" class="view" data-viewname="topup" data-viewport="bottom">
->>>>>>> 53601e16
       <header data-theme="organic">
         <menu type="toolbar">
            <button id="topup-send-button">Done</button>
@@ -121,13 +112,8 @@
       </form>
     </section>
 
-<<<<<<< HEAD
     <!-- Dialog for service unavailable -->
     <section role="dialog" class="view" data-viewport="inside" id="application-error-info-dialog">
-=======
-    <!-- DIALOG NO COVERAGE -->
-    <section role="dialog" class="view" data-viewname="nocoverage" data-viewport="inside" id="no-coverage-info">
->>>>>>> 53601e16
       <div class="center">
         <h3 data-l10n-id="application-error-title">Service unavailable</h3>
         <p data-l10n-id="application-error-message">Contact your company representative.</p>
@@ -137,7 +123,6 @@
       </menu>
     </section>
 
-<<<<<<< HEAD
     <!-- Dialog for application error -->
     <section role="dialog" class="view" data-viewport="inside" id="service-unavailable-info-dialog">
       <div class="center">
@@ -147,8 +132,9 @@
       <menu data-items="1">
         <button data-l10n-id="ok" class="close-info-button">Ok</button>
       </menu>
-=======
-    <!-- SETTINGS VIEW -->
+    </section>
+
+    <!-- Settings view -->
     <section role="region" class="view" data-viewname="settings" data-viewport="right">
       <header data-theme="organic">
         <a href="#left-panel"><span id="topup-close-button" class="icon icon-back">close</span></a>
@@ -310,30 +296,6 @@
       </div>
     </section>
 
-    <ul role="tablist" class="filter" data-items="2" data-position="bottom">
-      <li aria-selected="true"><a role="tab" href="#balance">Balance</a></li>
-      <li><a role="tab" href="#datausage">Data usage</a></li>
-    </ul>
-  </section>
-
-<!--    <section role="region" id="settings">
-    <header data-theme="organic">
-      <a href="#left-panel"><span class="icon icon-back">back</span></a>
-      <h1 data-l10n-id="settings">Settings</h1>
-    </header>
-    <section id="settings-plan-type">
-      <ul>
-        <li>
-          <p data-l10n-id="plan-type" >Plan type</p>
-          <p class="tip" data-l10n-id="telephony-and-data-plan" >telephony and data plan</p>
-          <select>
-            <option data-l10n-id="prepaid">Prepaid</option>
-            <option data-l10n-id="postpaid">Postpaid</option>
-          </select>
-        </li>
-      </ul>
->>>>>>> 53601e16
-    </section>
 
     <!-- Bottom filters (Telephony / Cost Control and Data Usage) -->
     <ul role="tablist" class="filter" data-items="2" data-position="bottom">
