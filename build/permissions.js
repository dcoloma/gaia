
'use strict';

function log(msg) {
  //dump("-*- Permission.js - " + msg + "\n");
}

let permissionList = ["power", "sms", "contacts", "telephony",
                      "mozBluetooth", "browser", "mozApps",
                      "mobileconnection", "mozFM", "systemXHR",
                      "background", "backgroundservice", "settings", "offline-app",
                      "indexedDB-unlimited", "alarm", "camera",
                      "fmradio", "devicestorage", "voicemail",
                      "pin-app", "wifi-manage", "wifi", "geolocation",
                      "webapps-manage", "desktop-notification",
                      "device-storage", "alarms", "alarm", "attention",
                      "content-camera", "camera", "tcp-socket", "bluetooth"];

let commonPermissionList = ['offline-app', 'indexedDB-unlimited',
                            'pin-app',
                            'desktop-notification'];

let secMan = Cc["@mozilla.org/scriptsecuritymanager;1"]
               .getService(Ci.nsIScriptSecurityManager)

// This file is generated by build/webapp-manifests.js.
// We need to read it to get the localId of each webapp.
let webapps = getJSON(getFile(PROFILE_DIR, "webapps", "webapps.json"));

Gaia.webapps.forEach(function (webapp) {
  if (!webapps[webapp.domain]) {
    return;
  }

  let manifest = webapp.manifest;
  let rootURL = webapp.url;
  let appId = webapps[webapp.domain].localId;

  let principal = secMan.getAppCodebasePrincipal(Services.io.newURI(rootURL, null, null),
                                                 appId, false);

  let perms = manifest.permissions ? commonPermissionList.concat(manifest.permissions)
                                   : commonPermissionList;
  if (!perms)
    return;
<<<<<<< HEAD

  for each(let name in perms) {
    if (permissionList.indexOf(name) == -1) {
      dump("WARNING: permission unknown:" + name + "\n");
      continue;
    }

    log("name: " + name + "\n");
    log("add permission: " + rootURL + " (" + appId + "), " + name);

=======

  for each(let name in perms) {
    if (permissionList.indexOf(name) == -1) {
      dump("WARNING: permission unknown:" + name + "\n");
      continue;
    }

    log("name: " + name + "\n");
    log("add permission: " + rootURL + " (" + appId + "), " + name);

>>>>>>> 183d6ddf
    Services.perms.addFromPrincipal(principal, name, Ci.nsIPermissionManager.ALLOW_ACTION);
  }
});<|MERGE_RESOLUTION|>--- conflicted
+++ resolved
@@ -43,7 +43,6 @@
                                    : commonPermissionList;
   if (!perms)
     return;
-<<<<<<< HEAD
 
   for each(let name in perms) {
     if (permissionList.indexOf(name) == -1) {
@@ -54,18 +53,6 @@
     log("name: " + name + "\n");
     log("add permission: " + rootURL + " (" + appId + "), " + name);
 
-=======
-
-  for each(let name in perms) {
-    if (permissionList.indexOf(name) == -1) {
-      dump("WARNING: permission unknown:" + name + "\n");
-      continue;
-    }
-
-    log("name: " + name + "\n");
-    log("add permission: " + rootURL + " (" + appId + "), " + name);
-
->>>>>>> 183d6ddf
     Services.perms.addFromPrincipal(principal, name, Ci.nsIPermissionManager.ALLOW_ACTION);
   }
 });